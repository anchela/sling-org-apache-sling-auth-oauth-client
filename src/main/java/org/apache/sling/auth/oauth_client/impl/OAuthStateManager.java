--- conflicted
+++ resolved
@@ -26,11 +26,8 @@
     
     String PARAMETER_NAME_REDIRECT = "redirect";
     String COOKIE_NAME_REQUEST_KEY = "sling.oauth-request-key";
-<<<<<<< HEAD
+    String COOKIE_NAME_CODE_VERIFIER = "sling.oauth-code-verifier";
     String COOKIE_NAME_NONCE = "sling.oauth-nonce";
-=======
-    String COOKIE_NAME_CODE_VERIFIER = "sling.oauth-code-verifier";
->>>>>>> 01b39b7a
 
     @NotNull State toNimbusState(@NotNull OAuthState state);
     
