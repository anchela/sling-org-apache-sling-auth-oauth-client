/*
 * Licensed to the Apache Software Foundation (ASF) under one or more
 * contributor license agreements.  See the NOTICE file distributed with
 * this work for additional information regarding copyright ownership.
 * The ASF licenses this file to You under the Apache License, Version 2.0
 * (the "License"); you may not use this file except in compliance with
 * the License.  You may obtain a copy of the License at
 *
 *      http://www.apache.org/licenses/LICENSE-2.0
 *
 * Unless required by applicable law or agreed to in writing, software
 * distributed under the License is distributed on an "AS IS" BASIS,
 * WITHOUT WARRANTIES OR CONDITIONS OF ANY KIND, either express or implied.
 * See the License for the specific language governing permissions and
 * limitations under the License.
 */
package org.apache.sling.auth.oauth_client.support;

import java.io.IOException;
import java.util.Objects;

import javax.servlet.ServletException;
import javax.servlet.http.HttpServletResponse;

import org.apache.sling.api.SlingHttpServletRequest;
import org.apache.sling.api.SlingHttpServletResponse;
import org.apache.sling.api.servlets.SlingSafeMethodsServlet;
import org.apache.sling.auth.oauth_client.ClientConnection;
import org.apache.sling.auth.oauth_client.OAuthToken;
import org.apache.sling.auth.oauth_client.OAuthTokenAccess;
import org.apache.sling.auth.oauth_client.OAuthTokenResponse;
import org.apache.sling.auth.oauth_client.TokenState;
import org.jetbrains.annotations.NotNull;
import org.slf4j.Logger;
import org.slf4j.LoggerFactory;
public abstract class OAuthEnabledSlingServlet extends SlingSafeMethodsServlet {

	private static final long serialVersionUID = 1L;
	
	private final Logger logger = LoggerFactory.getLogger(getClass());

    private final ClientConnection connection;

    private final OAuthTokenAccess tokenAccess;
	
    protected OAuthEnabledSlingServlet(ClientConnection connection, OAuthTokenAccess tokenAccess) {
        this.connection = Objects.requireNonNull(connection, "connection may not null");
        this.tokenAccess = Objects.requireNonNull(tokenAccess, "tokenAccess may not null");
    }

	@Override
	protected void doGet(@NotNull SlingHttpServletRequest request, @NotNull SlingHttpServletResponse response)
			throws ServletException, IOException {
	    
	    if ( request.getUserPrincipal() == null ) {
            response.sendError(HttpServletResponse.SC_UNAUTHORIZED, "User is not authenticated");
            return;
	    }

	    String redirectPath = Objects.requireNonNull(getRedirectPath(request), "getRedirectPath() may not return null");
	    
	    if ( logger.isDebugEnabled() )
	        logger.debug("Configured with connection (name={}) and redirectPath={}", connection.name(), redirectPath);
	    
<<<<<<< HEAD
	    OAuthToken tokenResponse = tokenStore.getAccessToken(connection, request.getResourceResolver());
	    
		switch ( tokenResponse.getState() ) {
	      case VALID:
            doGetWithPossiblyInvalidToken(request, response, tokenResponse, redirectPath);
	        break;
	      case MISSING:
	        response.sendRedirect(OAuthUris.getOidcEntryPointUri(connection, request, redirectPath).toString());
	        break;
	      case EXPIRED:
	        OAuthToken refreshToken = tokenStore.getRefreshToken(connection, request.getResourceResolver());
	        if ( refreshToken.getState() != TokenState.VALID ) {
	          response.sendRedirect(OAuthUris.getOidcEntryPointUri(connection, request, redirectPath).toString());
	          return;
	        }
	        
			// FIXME: refresh can only work for an existing refresh token -> handle null value
	        OAuthTokens oidcTokens = oidcClient.refreshTokens(connection, refreshToken.getValue());
	        tokenStore.persistTokens(connection, request.getResourceResolver(), oidcTokens);
	        doGetWithPossiblyInvalidToken(request, response, new OAuthToken(TokenState.VALID, oidcTokens.accessToken()), redirectPath);
	        break;
=======
	    OAuthTokenResponse tokenResponse = tokenAccess.getAccessToken(connection, request, redirectPath);
	    if (tokenResponse.hasValidToken() ) {
	        doGetWithPossiblyInvalidToken(request, response, new OAuthToken(TokenState.VALID, tokenResponse.getTokenValue()), redirectPath);
	    } else {
	        response.sendRedirect(tokenResponse.getRedirectUri().toString());
>>>>>>> 7aa34017
	    }
	}
	
	private void doGetWithPossiblyInvalidToken(@NotNull SlingHttpServletRequest request, @NotNull SlingHttpServletResponse response, 
											   @NotNull OAuthToken token, @NotNull String redirectPath) throws ServletException, IOException {
	    try {
            doGetWithToken(request, response, token);
        } catch (ServletException | IOException e) {
            if (isInvalidAccessTokenException(e)) {
                logger.warn("Invalid access token, clearing restarting OAuth flow", e);
                OAuthTokenResponse tokenResponse = tokenAccess.clearAccessToken(connection, request, getRedirectPath(request));
                response.sendRedirect(tokenResponse.getRedirectUri().toString());
            } else {
                throw e;
            }
        }
    }
	
	// TODO - do we need this as a protected method?
	protected @NotNull String getRedirectPath(@NotNull SlingHttpServletRequest request) {
	    return request.getRequestURI();
	}

	protected abstract void doGetWithToken(@NotNull SlingHttpServletRequest request, @NotNull SlingHttpServletResponse response, @NotNull OAuthToken token)
	        throws ServletException, IOException;
	
    protected boolean isInvalidAccessTokenException(Exception e) {
        return false;
    }
}<|MERGE_RESOLUTION|>--- conflicted
+++ resolved
@@ -62,35 +62,11 @@
 	    if ( logger.isDebugEnabled() )
 	        logger.debug("Configured with connection (name={}) and redirectPath={}", connection.name(), redirectPath);
 	    
-<<<<<<< HEAD
-	    OAuthToken tokenResponse = tokenStore.getAccessToken(connection, request.getResourceResolver());
-	    
-		switch ( tokenResponse.getState() ) {
-	      case VALID:
-            doGetWithPossiblyInvalidToken(request, response, tokenResponse, redirectPath);
-	        break;
-	      case MISSING:
-	        response.sendRedirect(OAuthUris.getOidcEntryPointUri(connection, request, redirectPath).toString());
-	        break;
-	      case EXPIRED:
-	        OAuthToken refreshToken = tokenStore.getRefreshToken(connection, request.getResourceResolver());
-	        if ( refreshToken.getState() != TokenState.VALID ) {
-	          response.sendRedirect(OAuthUris.getOidcEntryPointUri(connection, request, redirectPath).toString());
-	          return;
-	        }
-	        
-			// FIXME: refresh can only work for an existing refresh token -> handle null value
-	        OAuthTokens oidcTokens = oidcClient.refreshTokens(connection, refreshToken.getValue());
-	        tokenStore.persistTokens(connection, request.getResourceResolver(), oidcTokens);
-	        doGetWithPossiblyInvalidToken(request, response, new OAuthToken(TokenState.VALID, oidcTokens.accessToken()), redirectPath);
-	        break;
-=======
 	    OAuthTokenResponse tokenResponse = tokenAccess.getAccessToken(connection, request, redirectPath);
 	    if (tokenResponse.hasValidToken() ) {
 	        doGetWithPossiblyInvalidToken(request, response, new OAuthToken(TokenState.VALID, tokenResponse.getTokenValue()), redirectPath);
 	    } else {
 	        response.sendRedirect(tokenResponse.getRedirectUri().toString());
->>>>>>> 7aa34017
 	    }
 	}
 	
