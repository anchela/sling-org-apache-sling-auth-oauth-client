/*
 * Licensed to the Apache Software Foundation (ASF) under one or more
 * contributor license agreements.  See the NOTICE file distributed with
 * this work for additional information regarding copyright ownership.
 * The ASF licenses this file to You under the Apache License, Version 2.0
 * (the "License"); you may not use this file except in compliance with
 * the License.  You may obtain a copy of the License at
 *
 *      http://www.apache.org/licenses/LICENSE-2.0
 *
 * Unless required by applicable law or agreed to in writing, software
 * distributed under the License is distributed on an "AS IS" BASIS,
 * WITHOUT WARRANTIES OR CONDITIONS OF ANY KIND, either express or implied.
 * See the License for the specific language governing permissions and
 * limitations under the License.
 */
package org.apache.sling.auth.oauth_client.impl;

import static org.osgi.service.component.annotations.ConfigurationPolicy.REQUIRE;

import org.apache.sling.api.resource.ResourceResolver;
import org.apache.sling.auth.oauth_client.ClientConnection;
<<<<<<< HEAD
import org.apache.sling.auth.oauth_client.OAuthException;
import org.apache.sling.auth.oauth_client.OAuthToken;
import org.apache.sling.auth.oauth_client.OAuthTokenStore;
import org.apache.sling.auth.oauth_client.OAuthTokens;
import org.apache.sling.auth.oauth_client.TokenState;
=======
>>>>>>> 2a8371da
import org.jetbrains.annotations.NotNull;
import org.jetbrains.annotations.Nullable;
import org.osgi.service.component.annotations.Activate;
import org.osgi.service.component.annotations.Component;
import org.osgi.service.metatype.annotations.AttributeDefinition;
import org.osgi.service.metatype.annotations.Designate;
import org.osgi.service.metatype.annotations.ObjectClassDefinition;

import redis.clients.jedis.Jedis;
import redis.clients.jedis.JedisPool;

@Component(configurationPolicy = REQUIRE)
@Designate(ocd = RedisOAuthTokenStore.Config.class)
public class RedisOAuthTokenStore implements OAuthTokenStore {
    
    @ObjectClassDefinition(name = "Redis OAuth Token Store")
    @interface Config {
        @AttributeDefinition(name = "Redis URL")
        String redisUrl();
    }

    private static final String KEY_PREFIX = "sling.oauth.tokens";
    
    private static final String KEY_SEGMENT_ACCESS_TOKEN = "access_token";
    private static final String KEY_SEGMENT_REFRESH_TOKEN = "refresh_token";
    
    private final JedisPool pool;
    
    @Activate
    public RedisOAuthTokenStore(@NotNull Config cfg) {
        pool = new JedisPool(cfg.redisUrl());
    }
    
    public void deactivate() {
        pool.close();
    }

    @Override
    public @NotNull OAuthToken getAccessToken(@NotNull ClientConnection connection, @NotNull ResourceResolver resolver) throws OAuthException {
        String userId = resolver.getUserID();
        
        try ( Jedis jedis = pool.getResource()) {
            String accessToken = jedis.get(keyFor(userId, connection, KEY_SEGMENT_ACCESS_TOKEN));
            if ( accessToken != null ) {
                return new OAuthToken(TokenState.VALID , accessToken);
            }
            
            String refreshToken = jedis.get(keyFor(userId, connection, KEY_SEGMENT_REFRESH_TOKEN));
            if ( refreshToken != null ) {
                return new OAuthToken(TokenState.EXPIRED, null);
            }
            
            return new OAuthToken(TokenState.MISSING, null);
        }
    }

    @Override
    public @NotNull OAuthToken getRefreshToken(@NotNull ClientConnection connection, @NotNull ResourceResolver resolver) throws OAuthException {
        String userId = resolver.getUserID();
        
        try (Jedis jedis = pool.getResource()) {
            String refreshToken = jedis.get(keyFor(userId, connection, KEY_SEGMENT_REFRESH_TOKEN));
            if (refreshToken != null) {
                return new OAuthToken(TokenState.VALID, refreshToken);
            }

            return new OAuthToken(TokenState.MISSING, null);
        }
    }

    @Override
    public void persistTokens(@NotNull ClientConnection connection, @NotNull ResourceResolver resolver, @NotNull OAuthTokens tokens)
            throws OAuthException {
        String userId = resolver.getUserID();

        try (Jedis jedis = pool.getResource()) {
            setWithExpiry(jedis, keyFor(userId, connection, KEY_SEGMENT_ACCESS_TOKEN), tokens.accessToken(), tokens.expiresAt() );
            if ( tokens.refreshToken() != null )
                jedis.set(keyFor(userId, connection, KEY_SEGMENT_REFRESH_TOKEN), tokens.refreshToken());
        }
    }
    
    @Override
    public void clearAccessToken(@NotNull ClientConnection connection, @NotNull ResourceResolver resolver) throws OAuthException {
    	   String userId = resolver.getUserID();

           try (Jedis jedis = pool.getResource()) {
        	   jedis.del(keyFor(userId, connection, KEY_SEGMENT_ACCESS_TOKEN));
           }
    	
    }
    
    private static void setWithExpiry(@NotNull Jedis jedis, @NotNull String key, @Nullable String value, long expiry) {
        jedis.set(key, value);
        if ( expiry > 0 )
            jedis.expire(key, expiry);
    }
    
    private static String keyFor(@Nullable String principal, @NotNull ClientConnection connection, @Nullable String tokenType) {
        return KEY_PREFIX + "." + principal + "." + connection.name() + "." + tokenType;
    }
}<|MERGE_RESOLUTION|>--- conflicted
+++ resolved
@@ -20,14 +20,6 @@
 
 import org.apache.sling.api.resource.ResourceResolver;
 import org.apache.sling.auth.oauth_client.ClientConnection;
-<<<<<<< HEAD
-import org.apache.sling.auth.oauth_client.OAuthException;
-import org.apache.sling.auth.oauth_client.OAuthToken;
-import org.apache.sling.auth.oauth_client.OAuthTokenStore;
-import org.apache.sling.auth.oauth_client.OAuthTokens;
-import org.apache.sling.auth.oauth_client.TokenState;
-=======
->>>>>>> 2a8371da
 import org.jetbrains.annotations.NotNull;
 import org.jetbrains.annotations.Nullable;
 import org.osgi.service.component.annotations.Activate;
@@ -44,7 +36,7 @@
 public class RedisOAuthTokenStore implements OAuthTokenStore {
     
     @ObjectClassDefinition(name = "Redis OAuth Token Store")
-    @interface Config {
+    static @interface Config {
         @AttributeDefinition(name = "Redis URL")
         String redisUrl();
     }
