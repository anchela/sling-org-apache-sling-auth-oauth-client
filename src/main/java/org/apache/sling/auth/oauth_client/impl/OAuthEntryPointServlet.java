--- conflicted
+++ resolved
@@ -91,13 +91,7 @@
             }
                 
             var redirect = getAuthenticationRequestUri(connection, request, URI.create(OAuthCallbackServlet.getCallbackUri(request)));
-<<<<<<< HEAD
-            for ( Cookie cookie : redirect.cookie() ) {
-                response.addCookie(cookie);
-            }
-=======
             response.addCookie(redirect.cookies()[0]);
->>>>>>> 01b39b7a
             response.sendRedirect(redirect.uri().toString());
         } catch (Exception e) {
             throw new OAuthEntryPointException("Internal error", e);
@@ -114,41 +108,8 @@
 
         String redirect = request.getParameter(OAuthStateManager.PARAMETER_NAME_REDIRECT);
         String perRequestKey = new Identifier().getValue();
-<<<<<<< HEAD
-        
-        Cookie cookie = new Cookie(OAuthStateManager.COOKIE_NAME_REQUEST_KEY, perRequestKey);
-        cookie.setHttpOnly(true);
-        cookie.setSecure(true);
-        cookie.setMaxAge(COOKIE_MAX_AGE_SECONDS);
-        
-        State state = stateManager.toNimbusState(new OAuthState(perRequestKey, connectionName, redirect, null));
+        State state = stateManager.toNimbusState(new OAuthState(perRequestKey, connection.name(), redirect, null));
 
-        URI authorizationEndpointUri = URI.create(conn.authorizationEndpoint());
-
-        // Compose the OpenID authentication request (for the code flow)
-        AuthorizationRequest.Builder authRequestBuilder = new AuthorizationRequest.Builder(
-                ResponseType.CODE,
-                clientID)
-            .scope(new Scope(conn.scopes().toArray(new String[0])))
-            .endpointURI(authorizationEndpointUri)
-            .redirectionURI(redirectUri)
-            .state(state);
-        
-        if ( conn.additionalAuthorizationParameters() != null ) {
-            conn.additionalAuthorizationParameters().stream()
-                .map( s -> s.split("=") )
-                .filter( p -> p.length == 2 )
-                .forEach( p -> authRequestBuilder.customParameter(p[0], p[1]));
-        }
-        
-        return new RedirectTarget(authRequestBuilder.build().toURI(), new Cookie[]{cookie});
+        return RedirectHelper.buildRedirectTarget(clientID, conn.authorizationEndpoint(), conn.scopes(), conn.additionalAuthorizationParameters(), state, perRequestKey, redirectUri, false, null);
     }
-    
-    record RedirectTarget(URI uri, Cookie[] cookie) {}
-=======
-        State state = stateManager.toNimbusState(new OAuthState(perRequestKey, connection.name(), redirect));
-
-        return RedirectHelper.buildRedirectTarget(clientID, conn.authorizationEndpoint(), conn.scopes(), conn.additionalAuthorizationParameters(), state, perRequestKey, redirectUri, false);
-    }
->>>>>>> 01b39b7a
 }