/*
 * Licensed to the Apache Software Foundation (ASF) under one or more
 * contributor license agreements.  See the NOTICE file distributed with
 * this work for additional information regarding copyright ownership.
 * The ASF licenses this file to You under the Apache License, Version 2.0
 * (the "License"); you may not use this file except in compliance with
 * the License.  You may obtain a copy of the License at
 *
 *      http://www.apache.org/licenses/LICENSE-2.0
 *
 * Unless required by applicable law or agreed to in writing, software
 * distributed under the License is distributed on an "AS IS" BASIS,
 * WITHOUT WARRANTIES OR CONDITIONS OF ANY KIND, either express or implied.
 * See the License for the specific language governing permissions and
 * limitations under the License.
 */
package org.apache.sling.auth.oauth_client.impl;

import static org.osgi.service.component.annotations.ReferencePolicyOption.GREEDY;

import java.io.IOException;
import java.net.URI;
import java.util.List;
import java.util.Map;
import java.util.function.Function;
import java.util.stream.Collectors;

import javax.servlet.Servlet;
import javax.servlet.ServletException;
import javax.servlet.http.HttpServletResponse;

import org.apache.sling.api.SlingHttpServletRequest;
import org.apache.sling.api.SlingHttpServletResponse;
import org.apache.sling.api.servlets.SlingAllMethodsServlet;
import org.apache.sling.auth.core.AuthConstants;
import org.apache.sling.auth.oauth_client.ClientConnection;
import org.apache.sling.servlets.annotations.SlingServletPaths;
import org.osgi.service.component.annotations.Activate;
import org.osgi.service.component.annotations.Component;
import org.osgi.service.component.annotations.Reference;
import org.slf4j.Logger;
import org.slf4j.LoggerFactory;

import com.nimbusds.oauth2.sdk.id.ClientID;
import com.nimbusds.oauth2.sdk.id.Identifier;
import com.nimbusds.oauth2.sdk.id.State;

@Component(service = { Servlet.class },
    property = { AuthConstants.AUTH_REQUIREMENTS +"=" + OAuthEntryPointServlet.PATH }
)
@SlingServletPaths(OAuthEntryPointServlet.PATH)
public class OAuthEntryPointServlet extends SlingAllMethodsServlet {

    private static final long serialVersionUID = 1L;


    public static final String PATH = "/system/sling/oauth/entry-point"; // NOSONAR
    
    private final Logger logger = LoggerFactory.getLogger(getClass());
    
    private final Map<String, ClientConnection> connections;
    private final OAuthStateManager stateManager;

    @Activate
    public OAuthEntryPointServlet(@Reference(policyOption = GREEDY) List<ClientConnection> connections,
            @Reference OAuthStateManager stateManager) {
        this.connections = connections.stream()
                .collect(Collectors.toMap( ClientConnection::name, Function.identity()));
        this.stateManager = stateManager;
    }

    @Override
    protected void doGet(SlingHttpServletRequest request, SlingHttpServletResponse response)
            throws ServletException, IOException {
        
        try {
            String desiredConnectionName = request.getParameter("c");
            if ( desiredConnectionName == null ) {
                logger.debug("Missing mandatory request parameter 'c'");
                response.sendError(HttpServletResponse.SC_BAD_REQUEST);
                return;
            }

            ClientConnection connection = connections.get(desiredConnectionName);
            if ( connection == null ) {
                if (logger.isDebugEnabled()) {
                    logger.debug("Client requested unknown connection '{}'; known: '{}'", desiredConnectionName, connections.keySet());
                }
                response.sendError(HttpServletResponse.SC_BAD_REQUEST);
                return;
            }
                
            var redirect = getAuthenticationRequestUri(connection, request, URI.create(OAuthCallbackServlet.getCallbackUri(request)));
            response.addCookie(redirect.cookies()[0]);
            response.sendRedirect(redirect.uri().toString());
        } catch (Exception e) {
            throw new OAuthEntryPointException("Internal error", e);
        }
    }
    
    private RedirectTarget getAuthenticationRequestUri(ClientConnection connection, SlingHttpServletRequest request, URI redirectUri) {
        
        ResolvedOAuthConnection conn = ResolvedOAuthConnection.resolve(connection);

        // The client ID provisioned by the OpenID provider when
        // the client was registered
        ClientID clientID = new ClientID(conn.clientId());
        
        String redirect = request.getParameter(OAuthStateManager.PARAMETER_NAME_REDIRECT);
        String perRequestKey = new Identifier().getValue();
        State state = stateManager.toNimbusState(new OAuthState(perRequestKey, connection.name(), redirect));

<<<<<<< HEAD
        // Compose the OpenID authentication request (for the code flow)
        AuthorizationRequest.Builder authRequestBuilder = new AuthorizationRequest.Builder(
                ResponseType.CODE,
                clientID)
            .scope(new Scope(conn.scopes().toArray(new String[0])))
            .endpointURI(authorizationEndpointUri)
            .redirectionURI(redirectUri)
            .state(state);
        
        if ( conn.additionalAuthorizationParameters() != null ) {
            conn.additionalAuthorizationParameters().stream()
                .map( s -> s.split("=") )
                .filter( p -> p.length == 2 )
                .forEach( p -> authRequestBuilder.customParameter(p[0], p[1]));
        }
        
        return new RedirectTarget(authRequestBuilder.build().toURI(), new Cookie[]{cookie});
    }
    
    record RedirectTarget(URI uri, Cookie[] cookies) {}
=======
        return RedirectHelper.buildRedirectTarget(clientID, conn.authorizationEndpoint(), conn.scopes(), conn.additionalAuthorizationParameters(), state, perRequestKey, redirectUri);
    }
>>>>>>> d57fcdde
}<|MERGE_RESOLUTION|>--- conflicted
+++ resolved
@@ -105,34 +105,11 @@
         // The client ID provisioned by the OpenID provider when
         // the client was registered
         ClientID clientID = new ClientID(conn.clientId());
-        
+
         String redirect = request.getParameter(OAuthStateManager.PARAMETER_NAME_REDIRECT);
         String perRequestKey = new Identifier().getValue();
         State state = stateManager.toNimbusState(new OAuthState(perRequestKey, connection.name(), redirect));
 
-<<<<<<< HEAD
-        // Compose the OpenID authentication request (for the code flow)
-        AuthorizationRequest.Builder authRequestBuilder = new AuthorizationRequest.Builder(
-                ResponseType.CODE,
-                clientID)
-            .scope(new Scope(conn.scopes().toArray(new String[0])))
-            .endpointURI(authorizationEndpointUri)
-            .redirectionURI(redirectUri)
-            .state(state);
-        
-        if ( conn.additionalAuthorizationParameters() != null ) {
-            conn.additionalAuthorizationParameters().stream()
-                .map( s -> s.split("=") )
-                .filter( p -> p.length == 2 )
-                .forEach( p -> authRequestBuilder.customParameter(p[0], p[1]));
-        }
-        
-        return new RedirectTarget(authRequestBuilder.build().toURI(), new Cookie[]{cookie});
+        return RedirectHelper.buildRedirectTarget(clientID, conn.authorizationEndpoint(), conn.scopes(), conn.additionalAuthorizationParameters(), state, perRequestKey, redirectUri, false);
     }
-    
-    record RedirectTarget(URI uri, Cookie[] cookies) {}
-=======
-        return RedirectHelper.buildRedirectTarget(clientID, conn.authorizationEndpoint(), conn.scopes(), conn.additionalAuthorizationParameters(), state, perRequestKey, redirectUri);
-    }
->>>>>>> d57fcdde
 }