--- conflicted
+++ resolved
@@ -17,10 +17,6 @@
 package org.apache.sling.auth.oauth_client;
 
 import org.jetbrains.annotations.NotNull;
-<<<<<<< HEAD
-
-=======
->>>>>>> 2a8371da
 /**
  * Identifies an OAuth or OIDC connection
  * 
@@ -34,11 +30,8 @@
  */
 public interface ClientConnection {
 
-<<<<<<< HEAD
-=======
     /**
      * @return the name of the connection
      */
->>>>>>> 2a8371da
     @NotNull String name();
 }