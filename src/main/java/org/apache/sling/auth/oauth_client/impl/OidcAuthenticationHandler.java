--- conflicted
+++ resolved
@@ -35,12 +35,8 @@
 import com.nimbusds.oauth2.sdk.id.Identifier;
 import com.nimbusds.oauth2.sdk.id.Issuer;
 import com.nimbusds.oauth2.sdk.id.State;
-<<<<<<< HEAD
-import com.nimbusds.openid.connect.sdk.AuthenticationRequest;
+import com.nimbusds.oauth2.sdk.pkce.CodeVerifier;
 import com.nimbusds.openid.connect.sdk.Nonce;
-=======
-import com.nimbusds.oauth2.sdk.pkce.CodeVerifier;
->>>>>>> 01b39b7a
 import com.nimbusds.openid.connect.sdk.OIDCTokenResponseParser;
 import com.nimbusds.openid.connect.sdk.UserInfoRequest;
 import com.nimbusds.openid.connect.sdk.UserInfoResponse;
@@ -117,11 +113,9 @@
 
     private final boolean userInfoEnabled;
 
-<<<<<<< HEAD
+    private boolean pkceEnabled;
+
     private final boolean checkNonce;
-=======
-    private boolean pkceEnabled;
->>>>>>> 01b39b7a
 
     @ObjectClassDefinition(
             name = "Apache Sling Oidc Authentication Handler",
@@ -183,11 +177,8 @@
         this.defaultConnectionName = config.defaultConnectionName();
         this.userInfoProcessor = userInfoProcessor;
         this.userInfoEnabled = config.userInfoEnabled();
-<<<<<<< HEAD
         this.checkNonce = config.checkNonce();
-=======
         this.pkceEnabled = config.pkceEnabled();
->>>>>>> 01b39b7a
 
         logger.debug("activate: registering ExternalIdentityProvider");
         bundleContext.registerService(
@@ -211,13 +202,8 @@
             return authInfo;
         }
 
-<<<<<<< HEAD
         //The request is not authenticated. 
         // 1. Extract nonce cookie and state cookie from the request
-=======
-        //The request is not authenticated.
-        // 1. Check if the State cookie match with the state in the request received from the idp
->>>>>>> 01b39b7a
         StringBuffer requestURL = request.getRequestURL();
         if ( request.getQueryString() != null )
             requestURL.append('?').append(request.getQueryString());
@@ -225,23 +211,17 @@
         Optional<OAuthState> clientState; //state returned by the idp in the redirect request
         String authCode; //authorization code returned by the idp in the redirect request
         Cookie stateCookie;
-<<<<<<< HEAD
         Cookie nonceCookie;
-=======
         Cookie codeVerifierCookie = null;
->>>>>>> 01b39b7a
         try {
             AuthorizationResponse authResponse = AuthorizationResponse.parse(new URI(requestURL.toString()));
             clientState = extractClientState(authResponse);
             authCode = extractAuthCode(authResponse);
             stateCookie = extractStateCookie(request);
-<<<<<<< HEAD
             nonceCookie = extractNonceCookie(request);
-=======
             if (pkceEnabled) {
                 codeVerifierCookie = extractCodeVerifierCookie(request); //TODO: Thow exception if not found
             }
->>>>>>> 01b39b7a
         } catch (ParseException | URISyntaxException e) {
             logger.debug("Failed to parse authorization response");
             return null;
@@ -266,28 +246,18 @@
         }
         ResolvedOidcConnection conn = ResolvedOidcConnection.resolve(connection);
 
-<<<<<<< HEAD
-        ClientID clientId = new ClientID(conn.clientId());
-        Secret clientSecret = new Secret(conn.clientSecret());
-        ClientSecretBasic clientCredentials = new ClientSecretBasic(clientId, clientSecret);
-
         // 4. Exchange the authorization code for an access token, id token and possibly refresh token
-        TokenResponse tokenResponse = extractTokenResponse(authCode, conn, clientCredentials, callbackUri);
+        TokenResponse tokenResponse = extractTokenResponse(authCode, conn, callbackUri, codeVerifierCookie);
 
         // 5. Validate the ID token
         String nonce = nonceCookie.getValue();
         IDTokenClaimsSet claims = validateIdToken(tokenResponse, conn, new Nonce(nonce) );
-=======
-        // Exchange the authorization code for an access token, id token and possibly refresh token
-        TokenResponse tokenResponse = extractTokenResponse(authCode, conn, callbackUri, codeVerifierCookie );
-        IDTokenClaimsSet claims = validateIdToken(tokenResponse, conn);
->>>>>>> 01b39b7a
-        
-        // Make the request to userInfo
+
+        // 6. Make the request to userInfo
         String subject = claims.getSubject().getValue();
         OidcAuthCredentials credentials = extractCredentials((OidcConnectionImpl) connection, subject, tokenResponse);
         
-        //create authInfo
+        // 7. create authInfo
         authInfo = new AuthenticationInfo(AUTH_TYPE, subject);
         authInfo.put(JcrResourceConstants.AUTHENTICATION_INFO_CREDENTIALS, credentials);
 
@@ -523,15 +493,9 @@
             }
 
             var redirect = getAuthenticationRequestUri(connection, request, URI.create(callbackUri));
-<<<<<<< HEAD
-            for ( Cookie cookie : redirect.cookie() ) {
-                response.addCookie(cookie);
-            }
-=======
             // add all the cookies to the response
             //convert Array to List
             List.of(redirect.cookies()).forEach(response::addCookie);
->>>>>>> 01b39b7a
             response.sendRedirect(redirect.uri().toString());
             return true;
         } catch (IOException e) {
@@ -552,47 +516,15 @@
 
         String redirect = request.getParameter(OAuthStateManager.PARAMETER_NAME_REDIRECT);
         String perRequestKey = new Identifier().getValue();
-        State state = stateManager.toNimbusState(new OAuthState(perRequestKey, connection.name(), redirect));
-
-<<<<<<< HEAD
-        Cookie stateCookie = new Cookie(OAuthStateManager.COOKIE_NAME_REQUEST_KEY, perRequestKey);
-        stateCookie.setHttpOnly(true);
-        stateCookie.setSecure(true);
-        stateCookie.setMaxAge(COOKIE_MAX_AGE_SECONDS);
-
-        Nonce nonce = new Nonce(new Identifier().getValue());
-        Cookie nonceCookie = new Cookie(OAuthStateManager.COOKIE_NAME_NONCE, nonce.getValue());
-        nonceCookie.setHttpOnly(true);
-        nonceCookie.setSecure(true);
-        nonceCookie.setMaxAge(COOKIE_MAX_AGE_SECONDS);
-
-
-        State state = stateManager.toNimbusState(new OAuthState(perRequestKey, connectionName, redirect, nonce.getValue()));
-
-        URI authorizationEndpointUri = URI.create(conn.authorizationEndpoint());
-
-        // Compose the OpenID authentication request (for the code flow)
-        AuthenticationRequest.Builder authRequestBuilder = new AuthenticationRequest.Builder(
-            ResponseType.CODE,
-                new Scope(conn.scopes().toArray(new String[0])),
-                clientID,
-                redirectUri
-        )
-        .nonce(nonce)
-        .endpointURI(authorizationEndpointUri)
-        .state(state);
-
-        if ( conn.additionalAuthorizationParameters() != null ) {
-            conn.additionalAuthorizationParameters().stream()
-                    .map( s -> s.split("=") )
-                    .filter( p -> p.length == 2 )
-                    .forEach( p -> authRequestBuilder.customParameter(p[0], p[1]));
-        }
-
-        return new OAuthEntryPointServlet.RedirectTarget(authRequestBuilder.build().toURI(), new Cookie[]{stateCookie,nonceCookie});
-=======
-        return RedirectHelper.buildRedirectTarget(clientID, conn.authorizationEndpoint(), conn.scopes(), conn.additionalAuthorizationParameters(), state, perRequestKey, redirectUri, pkceEnabled);
->>>>>>> 01b39b7a
+
+        if (checkNonce) {
+            Nonce nonce = new Nonce(new Identifier().getValue());
+            State state = stateManager.toNimbusState(new OAuthState(perRequestKey, connection.name(), redirect, nonce.getValue()));
+            return RedirectHelper.buildRedirectTarget(clientID, conn.authorizationEndpoint(), conn.scopes(), conn.additionalAuthorizationParameters(), state, perRequestKey, redirectUri, pkceEnabled, nonce.getValue());
+        } else {
+            State state = stateManager.toNimbusState(new OAuthState(perRequestKey, connection.name(), redirect, null));
+            return RedirectHelper.buildRedirectTarget(clientID, conn.authorizationEndpoint(), conn.scopes(), conn.additionalAuthorizationParameters(), state, perRequestKey, redirectUri, pkceEnabled, null);
+        }
     }
 
     @Override
