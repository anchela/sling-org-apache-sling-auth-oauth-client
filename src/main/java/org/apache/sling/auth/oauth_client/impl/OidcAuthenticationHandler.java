/*
 * Licensed to the Apache Software Foundation (ASF) under one or more
 * contributor license agreements.  See the NOTICE file distributed with
 * this work for additional information regarding copyright ownership.
 * The ASF licenses this file to You under the Apache License, Version 2.0
 * (the "License"); you may not use this file except in compliance with
 * the License.  You may obtain a copy of the License at
 *
 *      http://www.apache.org/licenses/LICENSE-2.0
 *
 * Unless required by applicable law or agreed to in writing, software
 * distributed under the License is distributed on an "AS IS" BASIS,
 * WITHOUT WARRANTIES OR CONDITIONS OF ANY KIND, either express or implied.
 * See the License for the specific language governing permissions and
 * limitations under the License.
 */
package org.apache.sling.auth.oauth_client.impl;

import com.nimbusds.jose.JOSEException;
import com.nimbusds.jose.JWSAlgorithm;
import com.nimbusds.jose.proc.BadJOSEException;
import com.nimbusds.oauth2.sdk.AuthorizationCode;
import com.nimbusds.oauth2.sdk.AuthorizationCodeGrant;
import com.nimbusds.oauth2.sdk.AuthorizationResponse;
import com.nimbusds.oauth2.sdk.ErrorObject;
import com.nimbusds.oauth2.sdk.ErrorResponse;
import com.nimbusds.oauth2.sdk.ParseException;
import com.nimbusds.oauth2.sdk.TokenRequest;
import com.nimbusds.oauth2.sdk.TokenResponse;
import com.nimbusds.oauth2.sdk.auth.ClientSecretBasic;
import com.nimbusds.oauth2.sdk.auth.Secret;
import com.nimbusds.oauth2.sdk.http.HTTPRequest;
import com.nimbusds.oauth2.sdk.http.HTTPResponse;
import com.nimbusds.oauth2.sdk.id.ClientID;
import com.nimbusds.oauth2.sdk.id.Identifier;
import com.nimbusds.oauth2.sdk.id.Issuer;
import com.nimbusds.oauth2.sdk.id.State;
import com.nimbusds.oauth2.sdk.pkce.CodeChallengeMethod;
import com.nimbusds.oauth2.sdk.pkce.CodeVerifier;
import com.nimbusds.openid.connect.sdk.OIDCTokenResponseParser;
import com.nimbusds.openid.connect.sdk.UserInfoRequest;
import com.nimbusds.openid.connect.sdk.UserInfoResponse;
import com.nimbusds.openid.connect.sdk.claims.IDTokenClaimsSet;
import com.nimbusds.openid.connect.sdk.claims.UserInfo;
import com.nimbusds.openid.connect.sdk.validators.IDTokenValidator;
import org.apache.jackrabbit.oak.spi.security.authentication.credentials.CredentialsSupport;
import org.apache.jackrabbit.oak.spi.security.authentication.external.ExternalIdentityProvider;
import org.apache.sling.auth.core.spi.AuthenticationHandler;
import org.apache.sling.auth.core.spi.AuthenticationInfo;
import org.apache.sling.auth.core.spi.DefaultAuthenticationFeedbackHandler;
import org.apache.sling.auth.oauth_client.ClientConnection;
import org.apache.sling.auth.oauth_client.spi.LoginCookieManager;
import org.apache.sling.auth.oauth_client.spi.OidcAuthCredentials;
import org.apache.sling.auth.oauth_client.spi.UserInfoProcessor;
import org.apache.sling.jcr.api.SlingRepository;
import org.apache.sling.jcr.resource.api.JcrResourceConstants;
import org.jetbrains.annotations.NotNull;
import org.osgi.framework.BundleContext;
import org.osgi.service.component.annotations.Activate;
import org.osgi.service.component.annotations.Component;
import org.osgi.service.component.annotations.Reference;
import org.osgi.service.component.annotations.ReferenceCardinality;
import org.osgi.service.component.annotations.ReferencePolicyOption;
import org.osgi.service.metatype.annotations.AttributeDefinition;
import org.osgi.service.metatype.annotations.Designate;
import org.osgi.service.metatype.annotations.ObjectClassDefinition;
import org.slf4j.Logger;
import org.slf4j.LoggerFactory;

import javax.servlet.http.Cookie;
import javax.servlet.http.HttpServletRequest;
import javax.servlet.http.HttpServletResponse;
import java.io.IOException;
import java.net.MalformedURLException;
import java.net.URI;
import java.net.URISyntaxException;
import java.util.ArrayList;
import java.net.URL;
import java.util.List;
import java.util.Map;
import java.util.Optional;
import java.util.function.Function;
import java.util.stream.Collectors;

@Component(
        service = AuthenticationHandler.class,
        immediate = true
)

@Designate(ocd = OidcAuthenticationHandler.Config.class, factory = true)
public class OidcAuthenticationHandler extends DefaultAuthenticationFeedbackHandler implements AuthenticationHandler {

    public static final String REDIRECT_ATTRIBUTE_NAME = "sling.redirect";

    private static final Logger logger = LoggerFactory.getLogger(OidcAuthenticationHandler.class);
    private static final String AUTH_TYPE = "oidc";

    private final SlingRepository repository;

    private final Map<String, ClientConnection> connections;
    private final OAuthStateManager stateManager;

    private final String idp;

    private  final String callbackUri;

    private final LoginCookieManager loginCookieManager;

    private final String defaultRedirect;

    private final String defaultConnectionName;

    private final UserInfoProcessor userInfoProcessor;

    private final boolean userInfoEnabled;

    private boolean pkceEnabled;

    @ObjectClassDefinition(
            name = "Apache Sling Oidc Authentication Handler",
            description = "Apache Sling Oidc Authentication Handler Service"
    )

    @interface Config {
        @AttributeDefinition(name = "Path",
                description = "Repository path for which this authentication handler should be used by Sling. If this is " +
                        "empty, the authentication handler will be disabled. By default this is set to \"/\".")
        String path() default "/";

        @AttributeDefinition(name = "Sync Handler Configuration Name",
                description = "Name of Sync Handler Configuration")
        String idp() default "oidc";

        @AttributeDefinition(name = "Callback URI",
                description = "Callback URI")
        String callbackUri() default "callbackUri";

        @AttributeDefinition(name = "Default Redirect",
                description = "Default Redirect")
        String defaultRedirect() default "/";

        @AttributeDefinition(name = "Default Connection Name",
                description = "Default Connection Name")
        String defaultConnectionName() default "";

        @AttributeDefinition(name = "PKCE Enabled",
                description = "PKCE Enabled")
        boolean pkceEnabled() default false;

        @AttributeDefinition(name = "UserInfo Enabled",
                description = "UserInfo Enabled")
        boolean userInfoEnabled() default true;

    }

    @Activate
    public OidcAuthenticationHandler(@Reference(policyOption = ReferencePolicyOption.GREEDY) @NotNull SlingRepository repository,
                                     @NotNull BundleContext bundleContext, @Reference List<ClientConnection> connections,
                                     @Reference OAuthStateManager stateManager,
                                     Config config,
                                     @Reference(cardinality = ReferenceCardinality.OPTIONAL, policyOption = ReferencePolicyOption.GREEDY) LoginCookieManager loginCookieManager,
                                     @Reference(policyOption = ReferencePolicyOption.GREEDY) UserInfoProcessor userInfoProcessor
    ) {

        this.repository = repository;
        this.connections = connections.stream()
                .collect(Collectors.toMap( ClientConnection::name, Function.identity()));
        this.stateManager = stateManager;
        this.idp = config.idp();
        this.callbackUri = config.callbackUri();
        this.defaultRedirect = config.defaultRedirect();
        this.loginCookieManager = loginCookieManager;
        this.defaultConnectionName = config.defaultConnectionName();
        this.userInfoProcessor = userInfoProcessor;
        this.userInfoEnabled = config.userInfoEnabled();
        this.pkceEnabled = config.pkceEnabled();

        logger.debug("activate: registering ExternalIdentityProvider");
        bundleContext.registerService(
                new String[]{ExternalIdentityProvider.class.getName(), CredentialsSupport.class.getName()}, new OidcIdentityProvider(idp),
                null);

        logger.info("OidcAuthenticationHandler successfully activated");

    }



    @Override
    public AuthenticationInfo extractCredentials(@NotNull HttpServletRequest request, @NotNull HttpServletResponse response) {
        logger.debug("inside extractCredentials");

        // Check if the request is authenticated by a oidc login token
        AuthenticationInfo authInfo = loginCookieManager.verifyLoginCookie(request);
        if (authInfo != null) {
            // User has a login token
            return authInfo;
        }

        //The request is not authenticated.
        // 1. Check if the State cookie match with the state in the request received from the idp
        StringBuffer requestURL = request.getRequestURL();
        if ( request.getQueryString() != null )
            requestURL.append('?').append(request.getQueryString());

        Optional<OAuthState> clientState; //state returned by the idp in the redirect request
        String authCode; //authorization code returned by the idp in the redirect request
        Cookie stateCookie;
        Cookie codeVerifierCookie = null;
        try {
            AuthorizationResponse authResponse = AuthorizationResponse.parse(new URI(requestURL.toString()));
            clientState = extractClientState(authResponse);
            authCode = extractAuthCode(authResponse);
            stateCookie = extractStateCookie(request);
            if (pkceEnabled) {
                codeVerifierCookie = extractCodeVerifierCookie(request); //TODO: Thow exception if not found
            }
        } catch (ParseException | URISyntaxException e) {
            logger.debug("Failed to parse authorization response");
            return null;
        }

        String stateFromAuthServer = clientState.get().perRequestKey();
        String stateFromClient = stateCookie.getValue();
        if (!stateFromAuthServer.equals(stateFromClient)) {
            throw new IllegalStateException("Failed state check: request keys from client and server are not the same");
        }

        // 2. The state cookie is valid, we can exchange an authorization code for an access token
        Optional<String> redirect = Optional.ofNullable(clientState.get().redirect());
        // TODO: find a better way to pass it?
        request.setAttribute(REDIRECT_ATTRIBUTE_NAME,redirect);

        String desiredConnectionName = clientState.get().connectionName();
        ClientConnection connection = connections.get(desiredConnectionName);
        if (connection == null) {
            throw new IllegalArgumentException(String.format("Requested unknown connection '%s'", desiredConnectionName));
        }
        ResolvedOidcConnection conn = ResolvedOidcConnection.resolve(connection);

        // Exchange the authorization code for an access token, id token and possibly refresh token
        TokenResponse tokenResponse = extractTokenResponse(authCode, conn, callbackUri, codeVerifierCookie );
        IDTokenClaimsSet claims = validateIdToken(tokenResponse, conn);
        
        // Make the request to userInfo
        String subject = claims.getSubject().getValue();
        OidcAuthCredentials credentials = extractCredentials((OidcConnectionImpl) connection, subject, tokenResponse);
        
        //create authInfo
        authInfo = new AuthenticationInfo(AUTH_TYPE, subject);
        authInfo.put(JcrResourceConstants.AUTHENTICATION_INFO_CREDENTIALS, credentials);

        logger.info("User {} authenticated", subject);
        return authInfo;
    }

    private Cookie extractCodeVerifierCookie(HttpServletRequest request) {
        Cookie[] cookies = request.getCookies();
        if (cookies == null) {
            throw new IllegalStateException("Failed state check: No Code verifier cookie found");
        }
        for (Cookie cookie : cookies) {
            if (OAuthStateManager.COOKIE_NAME_CODE_VERIFIER.equals(cookie.getName())) {
                return cookie;
            }
        }
        throw new IllegalStateException(String.format("Failed state check: No request cookie named %s found", OAuthStateManager.COOKIE_NAME_CODE_VERIFIER));

    }

    private @NotNull OidcAuthCredentials extractCredentials(@NotNull OidcConnectionImpl connection, @NotNull String subject, @NotNull TokenResponse tokenResponse) {
        if (userInfoEnabled) {
            HTTPResponse httpResponseUserInfo;
            UserInfoResponse userInfoResponse;
            try {
                httpResponseUserInfo = new UserInfoRequest(new URI(connection.userInfoUrl()), tokenResponse.toSuccessResponse().getTokens().getAccessToken())
                        .toHTTPRequest()
                        .send();
                userInfoResponse = UserInfoResponse.parse(httpResponseUserInfo);
                if (!userInfoResponse.indicatesSuccess()) {
                    // The request failed, e.g. due to invalid or expired token
                    logger.debug("UserInfo error. Received code: {}, message: {}", userInfoResponse.toErrorResponse().getErrorObject().getCode(), userInfoResponse.toErrorResponse().getErrorObject().getDescription());
                    throw new RuntimeException(toErrorMessage("Error in userinfo response", userInfoResponse.toErrorResponse()));
                }

                // Extract the claims
                UserInfo userInfo = userInfoResponse.toSuccessResponse().getUserInfo();

                //process credentials
                return userInfoProcessor.process(userInfo, tokenResponse, subject, idp);

            } catch (IOException | URISyntaxException | ParseException e) {
                logger.error("Error while processing UserInfo: {}", e.getMessage(), e);
                throw new RuntimeException(e);
            }
        } else {
            return userInfoProcessor.process(null, tokenResponse, subject, idp);
        }
    }
    
    private @NotNull Optional<OAuthState> extractClientState(@NotNull AuthorizationResponse authResponse) {
        Optional<OAuthState> clientState = stateManager.toOAuthState(authResponse.getState());
        if (!clientState.isPresent())  {
            // Do not return null to indicate that the handler cannot extract credentials
            throw new IllegalStateException("No state found in authorization response");
        }
        return clientState;
    }
    
    private static @NotNull String extractAuthCode(@NotNull AuthorizationResponse authResponse) {
        AuthorizationCode authCode = authResponse.toSuccessResponse().getAuthorizationCode();
        if (authCode == null) {
            throw new IllegalStateException("No authorization code found in authorization response");
        }
        return authCode.getValue();
    }


    private @NotNull TokenResponse extractTokenResponse(@NotNull String authCode, @NotNull ResolvedOidcConnection conn,
                                                               @NotNull String callbackUri, Cookie codeVerifierCookie) {
        if (pkceEnabled && codeVerifierCookie == null) {
            throw new IllegalStateException("PKCE is enabled but no code verifier cookie found");
        }

        try {
            URI tokenEndpoint = new URI(conn.tokenEndpoint());

            ClientID clientId = new ClientID(conn.clientId());
            AuthorizationCode code = new AuthorizationCode(authCode);

            TokenRequest tokenRequest;
            if (pkceEnabled && conn.clientSecret() != null) {
                // Make the token request, with PKCE
                // TODO: Add ClientSecretBasic
                Secret clientSecret = new Secret(conn.clientSecret());
                ClientSecretBasic clientCredentials = new ClientSecretBasic(clientId, clientSecret);

                tokenRequest = new TokenRequest.Builder(
                        tokenEndpoint,
                        clientCredentials,
                        new AuthorizationCodeGrant(code, new URI(callbackUri), new CodeVerifier(codeVerifierCookie.getValue()))
                ).build();

            } else if (pkceEnabled) {
                tokenRequest = new TokenRequest.Builder(
                        tokenEndpoint,
                        clientId,
                        new AuthorizationCodeGrant(code, new URI(callbackUri), new CodeVerifier(codeVerifierCookie.getValue()))
                ).build();
            } else {
                Secret clientSecret = new Secret(conn.clientSecret());

                ClientSecretBasic clientCredentials = new ClientSecretBasic(clientId, clientSecret);

                tokenRequest = new TokenRequest.Builder(
                        tokenEndpoint,
                        clientCredentials,
                        new AuthorizationCodeGrant(code, new URI(callbackUri))
                ).build();
            }

            HTTPRequest httpRequest = tokenRequest.toHTTPRequest();
            // GitHub requires an explicitly set Accept header, otherwise the response is url encoded
            // https://docs.github.com/en/apps/oauth-apps/building-oauth-apps/authorizing-oauth-apps#2-users-are-redirected-back-to-your-site-by-github
            // see also https://bitbucket.org/connect2id/oauth-2.0-sdk-with-openid-connect-extensions/issues/107/support-application-x-www-form-urlencoded
            httpRequest.setAccept("application/json");
            HTTPResponse httpResponse = httpRequest.send();

            // extract id token from the response
            TokenResponse tokenResponse = OIDCTokenResponseParser.parse(httpResponse);

            if (!tokenResponse.indicatesSuccess()) {
                logger.debug("Token error. Received code: {}, message: {}", tokenResponse.toErrorResponse().getErrorObject().getCode(), tokenResponse.toErrorResponse().getErrorObject().getDescription());
                throw new RuntimeException(toErrorMessage("Error in token response", tokenResponse.toErrorResponse()));
            }
            return tokenResponse.toSuccessResponse();
        } catch (URISyntaxException e) {
            logger.error("Token Endpoint is not a valid URI: {} Error: {}", conn.tokenEndpoint(), e.getMessage());
            throw new RuntimeException(String.format("Token Endpoint is not a valid URI: %s", conn.tokenEndpoint()));
        } catch (IOException e) {
            logger.error("Failed to exchange authorization code for access token: {}", e.getMessage(), e);
            throw new RuntimeException(e);
        } catch (ParseException e) {
            logger.error("Failed to parse token response: {}", e.getMessage(), e);
            throw new RuntimeException(e.getMessage());
        }

    }
    private static @NotNull Cookie extractStateCookie(@NotNull HttpServletRequest request) {
        Cookie[] cookies = request.getCookies();
        if (cookies == null) {
            throw new IllegalStateException("Failed state check: No cookies found");
        }
        for (Cookie cookie : cookies) {
            if (OAuthStateManager.COOKIE_NAME_REQUEST_KEY.equals(cookie.getName())) {
                return cookie;
            }
        }
        throw new IllegalStateException(String.format("Failed state check: No request cookie named %s found", OAuthStateManager.COOKIE_NAME_REQUEST_KEY));
    }

    /**
     * Validates the ID token received from the OpenID provider.
     * According to this documentation: <a href="https://connect2id.com/blog/how-to-validate-an-openid-connect-id-token">https://connect2id.com/blog/how-to-validate-an-openid-connect-id-token</a>
     * it perform following validations:
     * <ul>
     *  <li> Checks if the ID token JWS algorithm matches the expected one.</li>
     *  <li> Checks the ID token signature (or HMAC) using the provided key material (from the JWK set URL or the client secret).</li>
     *  <li> Checks if the ID token issuer (iss) and audience (aud) match the expected IdP and client_id.</li>
     *  <li> Checks if the ID token is within the specified validity window (between the given issue time and expiration time, given a 1 minute leeway to accommodate clock skew).</li>
     *  <li> Check the nonce value if one is expected.</li>
     * </ul>
     *
     * @param tokenResponse The token response containing the ID token.
     * @param conn         The resolved OIDC connection.
     * @return The validated ID token claims set.
     */
    private static @NotNull IDTokenClaimsSet validateIdToken(@NotNull TokenResponse tokenResponse, 
                                                             @NotNull ResolvedOidcConnection conn) {
        Issuer issuer = new Issuer(conn.issuer());
        ClientID clientID = new ClientID(conn.clientId());
        try {
            JWSAlgorithm jwsAlg = JWSAlgorithm.RS256; //TODO: Read from config
            URL jwkSetURL = conn.jwkSetURL().toURL();

            IDTokenValidator validator = new IDTokenValidator(issuer, clientID, jwsAlg, jwkSetURL);
            return validator.validate(tokenResponse.toSuccessResponse().getTokens().toOIDCTokens().getIDToken(), null);
        } catch (BadJOSEException | JOSEException | MalformedURLException e) {
            logger.error("Failed to validate token: {}", e.getMessage(), e);
            throw new RuntimeException(e.getMessage());
        }
    }

    private static @NotNull String toErrorMessage(@NotNull String context, @NotNull ErrorResponse error) {

        ErrorObject errorObject = error.getErrorObject();
        StringBuilder message = new StringBuilder();

        message.append(context)
                .append(": ")
                .append(errorObject.getCode());

        message.append(". Status code: ").append(errorObject.getHTTPStatusCode());

        String description = errorObject.getDescription();
        if ( description != null )
            message.append(". ").append(description);

        return message.toString();
    }

    @Override
    public boolean requestCredentials(@NotNull HttpServletRequest request, @NotNull HttpServletResponse response) {
        logger.debug("inside requestCredentials");
        String desiredConnectionName = request.getParameter("c");
        if ( desiredConnectionName == null ) {
            logger.debug("Missing mandatory request parameter 'c' using default connection");
            desiredConnectionName = defaultConnectionName;
        }
        try {
            ClientConnection connection = connections.get(desiredConnectionName);
            if ( connection == null ) {
                logger.debug("Client requested unknown connection");
                response.sendError(HttpServletResponse.SC_BAD_REQUEST, "Client requested unknown connection");
                return false;
            }

            var redirect = getAuthenticationRequestUri(connection, request, URI.create(callbackUri));
            // add all the cookies to the response
            //convert Array to List
            List.of(redirect.cookies()).forEach(response::addCookie);
            response.sendRedirect(redirect.uri().toString());
            return true;
        } catch (IOException e) {
            logger.error("Error while redirecting to default redirect: {}", e.getMessage(), e);
            throw new RuntimeException(e);
        }
    }

<<<<<<< HEAD
    private @NotNull OAuthEntryPointServlet.RedirectTarget getAuthenticationRequestUri(@NotNull ClientConnection connection,
                                                                                       @NotNull HttpServletRequest request, 
                                                                                       @NotNull URI redirectUri) {
=======
    private @NotNull RedirectTarget getAuthenticationRequestUri(@NotNull ClientConnection connection,
                                                                @NotNull HttpServletRequest request,
                                                                @NotNull URI redirectUri) {
>>>>>>> d57fcdde

        ResolvedOidcConnection conn = ResolvedOidcConnection.resolve(connection);

        // The client ID provisioned by the OpenID provider when
        // the client was registered
        ClientID clientID = new ClientID(conn.clientId());
        
        String redirect = request.getParameter(OAuthStateManager.PARAMETER_NAME_REDIRECT);
        String perRequestKey = new Identifier().getValue();
        State state = stateManager.toNimbusState(new OAuthState(perRequestKey, connection.name(), redirect));

<<<<<<< HEAD
        ArrayList<Cookie> cookies = new ArrayList<>();
        Cookie cookie = new Cookie(OAuthStateManager.COOKIE_NAME_REQUEST_KEY, perRequestKey);
        cookie.setHttpOnly(true);
        cookie.setSecure(true);
        cookie.setMaxAge(COOKIE_MAX_AGE_SECONDS);
        cookies.add(cookie);

        State state = stateManager.toNimbusState(new OAuthState(perRequestKey, connectionName, redirect));

        URI authorizationEndpointUri = URI.create(conn.authorizationEndpoint());

        AuthorizationRequest.Builder authRequestBuilder;
        if (pkceEnabled) {
            // Generate a new random 256 bit code verifier for PKCE
            CodeVerifier codeVerifier = new CodeVerifier();

            authRequestBuilder = new AuthorizationRequest.Builder(
                    new ResponseType("code"),
                    clientID)
                    .endpointURI(authorizationEndpointUri)
                    .redirectionURI(redirectUri)
                    .scope(new Scope(conn.scopes().toArray(new String[0])))
                    .state(state)
                    .codeChallenge(codeVerifier, CodeChallengeMethod.S256);

            Cookie codeVerifierCookie = new Cookie(OAuthStateManager.COOKIE_NAME_CODE_VERIFIER, codeVerifier.getValue());
            codeVerifierCookie.setHttpOnly(true);
            codeVerifierCookie.setSecure(true);
            codeVerifierCookie.setMaxAge(COOKIE_MAX_AGE_SECONDS);

            cookies.add(codeVerifierCookie);

        } else {
            // Compose the OpenID authentication request (for the code flow)
            authRequestBuilder = new AuthorizationRequest.Builder(
                    ResponseType.CODE,
                    clientID)
                    .scope(new Scope(conn.scopes().toArray(new String[0])))
                    .endpointURI(authorizationEndpointUri)
                    .redirectionURI(redirectUri)
                    .state(state);
        }
        if ( conn.additionalAuthorizationParameters() != null ) {
            conn.additionalAuthorizationParameters().stream()
                    .map( s -> s.split("=") )
                    .filter( p -> p.length == 2 )
                    .forEach( p -> authRequestBuilder.customParameter(p[0], p[1]));
        }

        return new OAuthEntryPointServlet.RedirectTarget(authRequestBuilder.build().toURI(), cookies.toArray(new Cookie[cookies.size()]));
=======
        return RedirectHelper.buildRedirectTarget(clientID, conn.authorizationEndpoint(), conn.scopes(), conn.additionalAuthorizationParameters(), state, perRequestKey, redirectUri);
>>>>>>> d57fcdde
    }

    @Override
    public void dropCredentials(HttpServletRequest request, HttpServletResponse response) {
        // TODO: perform logout from Sling and redirect?
    }
    
    @Override
    public boolean authenticationSucceeded(HttpServletRequest request, HttpServletResponse response, AuthenticationInfo authInfo) {

        if (loginCookieManager == null) {
            logger.debug("TokenUpdate service is not available");
            return super.authenticationSucceeded(request, response, authInfo);
        }

        if (loginCookieManager.getLoginCookie(request) !=null) {
            // A valid login cookie has been sent
            // According to AuthenticationFeedbackHandler javadoc we send because we did not send a redirect to the user
            return false;
        }

        Object creds = authInfo.get(JcrResourceConstants.AUTHENTICATION_INFO_CREDENTIALS);
        if (creds instanceof OidcAuthCredentials oidcAuthCredentials) {
            Object tokenValueObject = oidcAuthCredentials.getAttribute(".token");
            if (tokenValueObject != null && !tokenValueObject.toString().isEmpty()) {
                String token = tokenValueObject.toString();
                if (!token.isEmpty()) {
                    logger.debug("Calling TokenUpdate service to update token cookie");
                    loginCookieManager.setLoginCookie(request, response, repository, oidcAuthCredentials);
                }
            }

            try {
                Object redirect = request.getAttribute(REDIRECT_ATTRIBUTE_NAME);
                if (redirect instanceof String) {
                    response.sendRedirect(redirect.toString());
                } else {
                    response.sendRedirect(defaultRedirect);
                }
            } catch (IOException e) {
                logger.error("Error while redirecting to default redirect: {}", e.getMessage(), e);
                throw new RuntimeException(e);
            }
        }
        return true;
    }

}<|MERGE_RESOLUTION|>--- conflicted
+++ resolved
@@ -35,7 +35,6 @@
 import com.nimbusds.oauth2.sdk.id.Identifier;
 import com.nimbusds.oauth2.sdk.id.Issuer;
 import com.nimbusds.oauth2.sdk.id.State;
-import com.nimbusds.oauth2.sdk.pkce.CodeChallengeMethod;
 import com.nimbusds.oauth2.sdk.pkce.CodeVerifier;
 import com.nimbusds.openid.connect.sdk.OIDCTokenResponseParser;
 import com.nimbusds.openid.connect.sdk.UserInfoRequest;
@@ -74,7 +73,6 @@
 import java.net.MalformedURLException;
 import java.net.URI;
 import java.net.URISyntaxException;
-import java.util.ArrayList;
 import java.net.URL;
 import java.util.List;
 import java.util.Map;
@@ -477,80 +475,21 @@
         }
     }
 
-<<<<<<< HEAD
-    private @NotNull OAuthEntryPointServlet.RedirectTarget getAuthenticationRequestUri(@NotNull ClientConnection connection,
-                                                                                       @NotNull HttpServletRequest request, 
-                                                                                       @NotNull URI redirectUri) {
-=======
     private @NotNull RedirectTarget getAuthenticationRequestUri(@NotNull ClientConnection connection,
                                                                 @NotNull HttpServletRequest request,
                                                                 @NotNull URI redirectUri) {
->>>>>>> d57fcdde
 
         ResolvedOidcConnection conn = ResolvedOidcConnection.resolve(connection);
 
         // The client ID provisioned by the OpenID provider when
         // the client was registered
         ClientID clientID = new ClientID(conn.clientId());
-        
+
         String redirect = request.getParameter(OAuthStateManager.PARAMETER_NAME_REDIRECT);
         String perRequestKey = new Identifier().getValue();
         State state = stateManager.toNimbusState(new OAuthState(perRequestKey, connection.name(), redirect));
 
-<<<<<<< HEAD
-        ArrayList<Cookie> cookies = new ArrayList<>();
-        Cookie cookie = new Cookie(OAuthStateManager.COOKIE_NAME_REQUEST_KEY, perRequestKey);
-        cookie.setHttpOnly(true);
-        cookie.setSecure(true);
-        cookie.setMaxAge(COOKIE_MAX_AGE_SECONDS);
-        cookies.add(cookie);
-
-        State state = stateManager.toNimbusState(new OAuthState(perRequestKey, connectionName, redirect));
-
-        URI authorizationEndpointUri = URI.create(conn.authorizationEndpoint());
-
-        AuthorizationRequest.Builder authRequestBuilder;
-        if (pkceEnabled) {
-            // Generate a new random 256 bit code verifier for PKCE
-            CodeVerifier codeVerifier = new CodeVerifier();
-
-            authRequestBuilder = new AuthorizationRequest.Builder(
-                    new ResponseType("code"),
-                    clientID)
-                    .endpointURI(authorizationEndpointUri)
-                    .redirectionURI(redirectUri)
-                    .scope(new Scope(conn.scopes().toArray(new String[0])))
-                    .state(state)
-                    .codeChallenge(codeVerifier, CodeChallengeMethod.S256);
-
-            Cookie codeVerifierCookie = new Cookie(OAuthStateManager.COOKIE_NAME_CODE_VERIFIER, codeVerifier.getValue());
-            codeVerifierCookie.setHttpOnly(true);
-            codeVerifierCookie.setSecure(true);
-            codeVerifierCookie.setMaxAge(COOKIE_MAX_AGE_SECONDS);
-
-            cookies.add(codeVerifierCookie);
-
-        } else {
-            // Compose the OpenID authentication request (for the code flow)
-            authRequestBuilder = new AuthorizationRequest.Builder(
-                    ResponseType.CODE,
-                    clientID)
-                    .scope(new Scope(conn.scopes().toArray(new String[0])))
-                    .endpointURI(authorizationEndpointUri)
-                    .redirectionURI(redirectUri)
-                    .state(state);
-        }
-        if ( conn.additionalAuthorizationParameters() != null ) {
-            conn.additionalAuthorizationParameters().stream()
-                    .map( s -> s.split("=") )
-                    .filter( p -> p.length == 2 )
-                    .forEach( p -> authRequestBuilder.customParameter(p[0], p[1]));
-        }
-
-        return new OAuthEntryPointServlet.RedirectTarget(authRequestBuilder.build().toURI(), cookies.toArray(new Cookie[cookies.size()]));
-=======
-        return RedirectHelper.buildRedirectTarget(clientID, conn.authorizationEndpoint(), conn.scopes(), conn.additionalAuthorizationParameters(), state, perRequestKey, redirectUri);
->>>>>>> d57fcdde
+        return RedirectHelper.buildRedirectTarget(clientID, conn.authorizationEndpoint(), conn.scopes(), conn.additionalAuthorizationParameters(), state, perRequestKey, redirectUri, pkceEnabled);
     }
 
     @Override
