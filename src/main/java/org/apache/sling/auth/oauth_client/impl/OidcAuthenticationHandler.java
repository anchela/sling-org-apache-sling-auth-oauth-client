--- conflicted
+++ resolved
@@ -180,12 +180,8 @@
         this.loginCookieManager = loginCookieManager;
         this.defaultConnectionName = config.defaultConnectionName();
         this.userInfoProcessor = userInfoProcessor;
-<<<<<<< HEAD
-        this.userInfoEnabled = Boolean.parseBoolean(config.userInfoEnabled());
+        this.userInfoEnabled = config.userInfoEnabled();
         this.pkceEnabled = config.pkceEnabled();
-=======
-        this.userInfoEnabled = config.userInfoEnabled();
->>>>>>> cefe4aca
 
         logger.debug("activate: registering ExternalIdentityProvider");
         bundleContext.registerService(
@@ -209,66 +205,24 @@
             return authInfo;
         }
 
-<<<<<<< HEAD
-        //The request is not authenticated. Check the Authorization Code
-=======
-        //The request is not authenticated. 
+        //The request is not authenticated.
         // 1. Check if the State cookie match with the state in the request received from the idp
->>>>>>> cefe4aca
         StringBuffer requestURL = request.getRequestURL();
         if ( request.getQueryString() != null )
             requestURL.append('?').append(request.getQueryString());
 
         Optional<OAuthState> clientState; //state returned by the idp in the redirect request
         String authCode; //authorization code returned by the idp in the redirect request
-<<<<<<< HEAD
-        Cookie stateCookie = null;
+        Cookie stateCookie;
         Cookie codeVerifierCookie = null;
-        try {
-            authResponse = AuthorizationResponse.parse(new URI(requestURL.toString()));
-
-            clientState = stateManager.toOAuthState(authResponse.getState());
-            if ( !clientState.isPresent() )  {
-                // Do not return null to indicate that the handler cannot extract credentials
-                throw new IllegalStateException("No state found in authorization response");
-            }
-
-            if (authResponse.toSuccessResponse().getAuthorizationCode() == null) {
-                throw new IllegalStateException("No authorization code found in authorization response");
-            }
-            authCode = authResponse.toSuccessResponse().getAuthorizationCode().getValue();
-
-            // Retrieve the state value from the cookie
-            Cookie[] cookies = request.getCookies();
-            if ( cookies == null ) {
-                throw new IllegalStateException("Failed state check: No cookies found");
-            }
-            // iterate over the cookie and get the one with name OAuthStateManager.COOKIE_NAME_REQUEST_KEY
-            for (Cookie cookie : cookies) {
-                if (OAuthStateManager.COOKIE_NAME_REQUEST_KEY.equals(cookie.getName())) {
-                    stateCookie = cookie;
-                }
-                if (pkceEnabled && OAuthStateManager.COOKIE_NAME_CODE_VERIFIER.equals(cookie.getName())) {
-                    codeVerifierCookie = cookie;
-                }
-            }
-            if ( stateCookie == null ) {
-                throw new IllegalStateException(String.format("Failed state check: No request cookie named %s found", OAuthStateManager.COOKIE_NAME_REQUEST_KEY));
-            }
-            if ( pkceEnabled && codeVerifierCookie == null ) {
-                logger.debug("Failed state check: No request cookie named '{}' found", OAuthStateManager.COOKIE_NAME_CODE_VERIFIER);
-                response.setStatus(HttpServletResponse.SC_BAD_REQUEST);
-                return AuthenticationInfo.FAIL_AUTH;
-            }
-
-=======
-        Cookie stateCookie;
         try {
             AuthorizationResponse authResponse = AuthorizationResponse.parse(new URI(requestURL.toString()));
             clientState = extractClientState(authResponse);
             authCode = extractAuthCode(authResponse);
             stateCookie = extractStateCookie(request);
->>>>>>> cefe4aca
+            if (pkceEnabled) {
+                codeVerifierCookie = extractCodeVerifierCookie(request); //TODO: Thow exception if not found
+            }
         } catch (ParseException | URISyntaxException e) {
             logger.debug("Failed to parse authorization response");
             return null;
@@ -276,12 +230,7 @@
 
         String stateFromAuthServer = clientState.get().perRequestKey();
         String stateFromClient = stateCookie.getValue();
-<<<<<<< HEAD
-
-        if ( ! stateFromAuthServer.equals(stateFromClient) )
-=======
         if (!stateFromAuthServer.equals(stateFromClient)) {
->>>>>>> cefe4aca
             throw new IllegalStateException("Failed state check: request keys from client and server are not the same");
         }
 
@@ -297,90 +246,8 @@
         }
         ResolvedOidcConnection conn = ResolvedOidcConnection.resolve(connection);
 
-        ClientID clientId = new ClientID(conn.clientId());
-        // Secret clientSecret = clientSecret = new Secret(conn.clientSecret());
-        // ClientSecretBasic clientCredentials = new ClientSecretBasic(clientId, clientSecret);
-
-<<<<<<< HEAD
-        AuthorizationCode code = new AuthorizationCode(authCode);
-
-        URI tokenEndpoint;
-        TokenRequest tokenRequest;
-        HTTPResponse httpResponse;
-        try {
-            tokenEndpoint = new URI(conn.tokenEndpoint());
-
-            if (pkceEnabled && conn.clientSecret() != null) {
-                // Make the token request, with PKCE
-                // TODO: Add ClientSecretBasic
-                Secret clientSecret = new Secret(conn.clientSecret());
-                ClientSecretBasic clientCredentials = new ClientSecretBasic(clientId, clientSecret);
-
-                tokenRequest = new TokenRequest.Builder(
-                        tokenEndpoint,
-                        clientCredentials,
-                        new AuthorizationCodeGrant(code, new URI(callbackUri), new CodeVerifier(codeVerifierCookie.getValue()))
-                ).build();
-
-            } else if (pkceEnabled) {
-                tokenRequest = new TokenRequest.Builder(
-                        tokenEndpoint,
-                        clientId,
-                        new AuthorizationCodeGrant(code, new URI(callbackUri), new CodeVerifier(codeVerifierCookie.getValue()))
-                ).build();
-            } else {
-                Secret clientSecret = new Secret(conn.clientSecret());
-
-                ClientSecretBasic clientCredentials = new ClientSecretBasic(clientId, clientSecret);
-
-                tokenRequest = new TokenRequest.Builder(
-                        tokenEndpoint,
-                        clientCredentials,
-                        new AuthorizationCodeGrant(code, new URI(callbackUri))
-                ).build();
-            }
-
-            HTTPRequest httpRequest = tokenRequest.toHTTPRequest();
-            // GitHub requires an explicitly set Accept header, otherwise the response is url encoded
-            // https://docs.github.com/en/apps/oauth-apps/building-oauth-apps/authorizing-oauth-apps#2-users-are-redirected-back-to-your-site-by-github
-            // see also https://bitbucket.org/connect2id/oauth-2.0-sdk-with-openid-connect-extensions/issues/107/support-application-x-www-form-urlencoded
-            httpRequest.setAccept("application/json");
-            httpResponse = httpRequest.send();
-        } catch (URISyntaxException e) {
-            logger.error("Token Endpoint is not a valid URI: {} Error: {}", conn.tokenEndpoint(), e.getMessage());
-            throw new RuntimeException(String.format("Token Endpoint is not a valid URI: %s", conn.tokenEndpoint()));
-        } catch (IOException e) {
-            logger.error("Failed to exchange authorization code for access token: {}", e.getMessage(), e);
-            throw new RuntimeException(e);
-        }
-
-
-        // extract id token from the response
-        TokenResponse tokenResponse;
-        IDTokenClaimsSet claims;
-        try {
-            tokenResponse = OIDCTokenResponseParser.parse(httpResponse);
-
-            if ( !tokenResponse.indicatesSuccess() ) {
-                logger.debug("Token error. Received code: {}, message: {}", tokenResponse.toErrorResponse().getErrorObject().getCode(), tokenResponse.toErrorResponse().getErrorObject().getDescription());
-                throw new IllegalStateException("Token exchange error", new RuntimeException(toErrorMessage("Error in token response", tokenResponse.toErrorResponse())));
-            }
-            tokenResponse = tokenResponse.toSuccessResponse();
-
-            claims = validateIdToken(tokenResponse, conn);
-        } catch (ParseException e) {
-            logger.error("Failed to parse token response: {}", e.getMessage(), e);
-            throw new RuntimeException(e.getMessage());
-        } catch (BadJOSEException | JOSEException e) {
-            logger.error("Failed to validate token: {}", e.getMessage(), e);
-            throw new RuntimeException(e.getMessage());
-        }
-        // Make the request to userInfo
-        String subject = claims.getSubject().getValue();
-        OidcAuthCredentials credentials;
-=======
         // Exchange the authorization code for an access token, id token and possibly refresh token
-        TokenResponse tokenResponse = extractTokenResponse(authCode, conn, clientCredentials, callbackUri);
+        TokenResponse tokenResponse = extractTokenResponse(authCode, conn, callbackUri, codeVerifierCookie );
         IDTokenClaimsSet claims = validateIdToken(tokenResponse, conn);
         
         // Make the request to userInfo
@@ -394,9 +261,22 @@
         logger.info("User {} authenticated", subject);
         return authInfo;
     }
-    
+
+    private Cookie extractCodeVerifierCookie(HttpServletRequest request) {
+        Cookie[] cookies = request.getCookies();
+        if (cookies == null) {
+            throw new IllegalStateException("Failed state check: No Code verifier cookie found");
+        }
+        for (Cookie cookie : cookies) {
+            if (OAuthStateManager.COOKIE_NAME_CODE_VERIFIER.equals(cookie.getName())) {
+                return cookie;
+            }
+        }
+        throw new IllegalStateException(String.format("Failed state check: No request cookie named %s found", OAuthStateManager.COOKIE_NAME_CODE_VERIFIER));
+
+    }
+
     private @NotNull OidcAuthCredentials extractCredentials(@NotNull OidcConnectionImpl connection, @NotNull String subject, @NotNull TokenResponse tokenResponse) {
->>>>>>> cefe4aca
         if (userInfoEnabled) {
             HTTPResponse httpResponseUserInfo;
             UserInfoResponse userInfoResponse;
@@ -415,24 +295,13 @@
                 UserInfo userInfo = userInfoResponse.toSuccessResponse().getUserInfo();
 
                 //process credentials
-<<<<<<< HEAD
-                credentials = userInfoProcessor.process(userInfo, tokenResponse, subject, idp);
-=======
                 return userInfoProcessor.process(userInfo, tokenResponse, subject, idp);
->>>>>>> cefe4aca
 
             } catch (IOException | URISyntaxException | ParseException e) {
                 logger.error("Error while processing UserInfo: {}", e.getMessage(), e);
                 throw new RuntimeException(e);
             }
         } else {
-<<<<<<< HEAD
-            credentials = userInfoProcessor.process(null, tokenResponse, subject, idp);
-        }
-        //create authInfo
-        authInfo = new AuthenticationInfo(AUTH_TYPE, subject);
-        authInfo.put(JcrResourceConstants.AUTHENTICATION_INFO_CREDENTIALS, credentials);
-=======
             return userInfoProcessor.process(null, tokenResponse, subject, idp);
         }
     }
@@ -453,18 +322,50 @@
         }
         return authCode.getValue();
     }
-    
-    private static @NotNull TokenResponse extractTokenResponse(@NotNull String authCode, @NotNull ResolvedOidcConnection conn, 
-                                                               @NotNull ClientSecretBasic clientCredentials, 
-                                                               @NotNull String callbackUri) {
+
+
+    private @NotNull TokenResponse extractTokenResponse(@NotNull String authCode, @NotNull ResolvedOidcConnection conn,
+                                                               @NotNull String callbackUri, Cookie codeVerifierCookie) {
+        if (pkceEnabled && codeVerifierCookie == null) {
+            throw new IllegalStateException("PKCE is enabled but no code verifier cookie found");
+        }
+
         try {
             URI tokenEndpoint = new URI(conn.tokenEndpoint());
-            TokenRequest tokenRequest = new TokenRequest.Builder(
-                    tokenEndpoint,
-                    clientCredentials,
-                    new AuthorizationCodeGrant(new AuthorizationCode(authCode), new URI(callbackUri))
-            ).build();
->>>>>>> cefe4aca
+
+            ClientID clientId = new ClientID(conn.clientId());
+            AuthorizationCode code = new AuthorizationCode(authCode);
+
+            TokenRequest tokenRequest;
+            if (pkceEnabled && conn.clientSecret() != null) {
+                // Make the token request, with PKCE
+                // TODO: Add ClientSecretBasic
+                Secret clientSecret = new Secret(conn.clientSecret());
+                ClientSecretBasic clientCredentials = new ClientSecretBasic(clientId, clientSecret);
+
+                tokenRequest = new TokenRequest.Builder(
+                        tokenEndpoint,
+                        clientCredentials,
+                        new AuthorizationCodeGrant(code, new URI(callbackUri), new CodeVerifier(codeVerifierCookie.getValue()))
+                ).build();
+
+            } else if (pkceEnabled) {
+                tokenRequest = new TokenRequest.Builder(
+                        tokenEndpoint,
+                        clientId,
+                        new AuthorizationCodeGrant(code, new URI(callbackUri), new CodeVerifier(codeVerifierCookie.getValue()))
+                ).build();
+            } else {
+                Secret clientSecret = new Secret(conn.clientSecret());
+
+                ClientSecretBasic clientCredentials = new ClientSecretBasic(clientId, clientSecret);
+
+                tokenRequest = new TokenRequest.Builder(
+                        tokenEndpoint,
+                        clientCredentials,
+                        new AuthorizationCodeGrant(code, new URI(callbackUri))
+                ).build();
+            }
 
             HTTPRequest httpRequest = tokenRequest.toHTTPRequest();
             // GitHub requires an explicitly set Accept header, otherwise the response is url encoded
@@ -574,7 +475,8 @@
 
             var redirect = getAuthenticationRequestUri(connection, request, URI.create(callbackUri));
             // add all the cookies to the response
-            redirect.cookies().forEach(response::addCookie);
+            //convert Array to List
+            List.of(redirect.cookies()).forEach(response::addCookie);
             response.sendRedirect(redirect.uri().toString());
             return true;
         } catch (IOException e) {
@@ -583,13 +485,9 @@
         }
     }
 
-<<<<<<< HEAD
-    private RedirectTarget getAuthenticationRequestUri(ClientConnection connection, HttpServletRequest request, URI redirectUri) {
-=======
-    private @NotNull OAuthEntryPointServlet.RedirectTarget getAuthenticationRequestUri(@NotNull ClientConnection connection, 
+    private @NotNull OAuthEntryPointServlet.RedirectTarget getAuthenticationRequestUri(@NotNull ClientConnection connection,
                                                                                        @NotNull HttpServletRequest request, 
                                                                                        @NotNull URI redirectUri) {
->>>>>>> cefe4aca
 
         ResolvedOidcConnection conn = ResolvedOidcConnection.resolve(connection);
 
@@ -650,14 +548,9 @@
                     .forEach( p -> authRequestBuilder.customParameter(p[0], p[1]));
         }
 
-        return new RedirectTarget(authRequestBuilder.build().toURI(), cookies);
-    }
-
-<<<<<<< HEAD
-    record RedirectTarget(URI uri, List<Cookie> cookies) {}
-
-=======
->>>>>>> cefe4aca
+        return new OAuthEntryPointServlet.RedirectTarget(authRequestBuilder.build().toURI(), cookies.toArray(new Cookie[cookies.size()]));
+    }
+
     @Override
     public void dropCredentials(HttpServletRequest request, HttpServletResponse response) {
         // TODO: perform logout from Sling and redirect?
