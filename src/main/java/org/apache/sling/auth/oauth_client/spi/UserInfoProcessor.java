--- conflicted
+++ resolved
@@ -26,10 +26,6 @@
  * Process the user info received from the identity provider and return the credentials that will be returned by the authentication handler.
  */
 public interface UserInfoProcessor {
-<<<<<<< HEAD
-    OidcAuthCredentials process(UserInfo userInfo, TokenResponse tokenResponse, String openIdSubject, String idp);
-=======
-    @NotNull OidcAuthCredentials process(@Nullable UserInfo userInfo, @NotNull TokenResponse tokenResponse, 
+    @NotNull OidcAuthCredentials process(@Nullable UserInfo userInfo, @NotNull TokenResponse tokenResponse,
                                          @NotNull String oidcSubject, @NotNull String idp);
->>>>>>> cefe4aca
 }