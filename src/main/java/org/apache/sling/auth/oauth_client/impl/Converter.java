/*
 * Licensed to the Apache Software Foundation (ASF) under one or more
 * contributor license agreements.  See the NOTICE file distributed with
 * this work for additional information regarding copyright ownership.
 * The ASF licenses this file to You under the Apache License, Version 2.0
 * (the "License"); you may not use this file except in compliance with
 * the License.  You may obtain a copy of the License at
 *
 *      http://www.apache.org/licenses/LICENSE-2.0
 *
 * Unless required by applicable law or agreed to in writing, software
 * distributed under the License is distributed on an "AS IS" BASIS,
 * WITHOUT WARRANTIES OR CONDITIONS OF ANY KIND, either express or implied.
 * See the License for the specific language governing permissions and
 * limitations under the License.
 */
package org.apache.sling.auth.oauth_client.impl;

<<<<<<< HEAD
import com.nimbusds.oauth2.sdk.token.AccessToken;
import org.apache.sling.auth.oauth_client.OAuthTokens;
import org.apache.sling.auth.oauth_client.OidcTokens;

=======
>>>>>>> 2a8371da
import com.nimbusds.oauth2.sdk.token.BearerAccessToken;
import com.nimbusds.oauth2.sdk.token.RefreshToken;
import com.nimbusds.oauth2.sdk.token.Tokens;
import com.nimbusds.openid.connect.sdk.token.OIDCTokens;
import org.jetbrains.annotations.NotNull;
<<<<<<< HEAD
import org.jetbrains.annotations.Nullable;
=======
>>>>>>> 2a8371da

public class Converter {

    public static @NotNull OIDCTokens toNimbusOidcTokens(@NotNull OidcTokens tokens) {
        OIDCTokens nimbusTokens;
        RefreshToken nimbusRefreshToken = tokens.refreshToken() != null ? new RefreshToken(tokens.refreshToken()) : null;
        BearerAccessToken nimbusAccessToken = new BearerAccessToken(tokens.accessToken(), tokens.expiresAt(), null);
        if ( tokens.idToken() != null ) {
            nimbusTokens = new OIDCTokens(tokens.idToken(), nimbusAccessToken, nimbusRefreshToken); 
        } else {
            nimbusTokens = new OIDCTokens(nimbusAccessToken, nimbusRefreshToken);
        }
        
        return nimbusTokens;
    }
    
    public static @NotNull OidcTokens toApiOidcTokens(@NotNull OIDCTokens nimbusTokens) {
<<<<<<< HEAD
        AccessToken token = nimbusTokens.getAccessToken();
        String accessToken = token != null ? token.getValue() : null;
        long expiresAt = token != null ? token.getLifetime() : 0;
=======
        String accessToken = nimbusTokens.getAccessToken() != null ? nimbusTokens.getAccessToken().getValue() : null;
        long expiresAt = nimbusTokens.getAccessToken() != null ? nimbusTokens.getAccessToken().getLifetime() : 0;
>>>>>>> 2a8371da
        String refreshToken = nimbusTokens.getRefreshToken() != null ? nimbusTokens.getRefreshToken().getValue() : null;
        String idToken = nimbusTokens.getIDTokenString();
        
        return new OidcTokens(accessToken, expiresAt, refreshToken, idToken);
    }
    
    public static @NotNull OAuthTokens toSlingOAuthTokens(@NotNull OIDCTokens nimbusTokens) {
<<<<<<< HEAD
        return toSlingOAuthTokens(nimbusTokens.getAccessToken(), nimbusTokens.getRefreshToken());
    }
    
    public static @NotNull OAuthTokens toSlingOAuthTokens(@NotNull Tokens oAuthTokens) {
        return toSlingOAuthTokens(oAuthTokens.getAccessToken(), oAuthTokens.getRefreshToken());
    }
    
    private static @NotNull OAuthTokens toSlingOAuthTokens(@Nullable AccessToken accessToken, @Nullable RefreshToken refreshToken) {
        String token = accessToken != null ? accessToken.getValue() : null;
        long expiresAt = accessToken != null ? accessToken.getLifetime() : 0;
        String refresh = refreshToken != null ? refreshToken.getValue() : null;
        
        return new OAuthTokens(token, expiresAt, refresh);
=======
        String accessToken = nimbusTokens.getAccessToken() != null ? nimbusTokens.getAccessToken().getValue() : null;
        long expiresAt = nimbusTokens.getAccessToken() != null ? nimbusTokens.getAccessToken().getLifetime() : 0;
        String refreshToken = nimbusTokens.getRefreshToken() != null ? nimbusTokens.getRefreshToken().getValue() : null;
        
        return new OAuthTokens(accessToken, expiresAt, refreshToken);    
    }
    
    public static @NotNull OAuthTokens toSlingOAuthTokens(@NotNull Tokens oAuthTokens) {
        String accessToken = oAuthTokens.getAccessToken() != null ? oAuthTokens.getAccessToken().getValue() : null;
        long expiresAt = oAuthTokens.getAccessToken() != null ? oAuthTokens.getAccessToken().getLifetime() : 0;
        String refreshToken = oAuthTokens.getRefreshToken() != null ? oAuthTokens.getRefreshToken().getValue() : null;

        return new OAuthTokens(accessToken, expiresAt, refreshToken);
>>>>>>> 2a8371da
    }
    
    private Converter() {
        
    }
}<|MERGE_RESOLUTION|>--- conflicted
+++ resolved
@@ -16,22 +16,11 @@
  */
 package org.apache.sling.auth.oauth_client.impl;
 
-<<<<<<< HEAD
-import com.nimbusds.oauth2.sdk.token.AccessToken;
-import org.apache.sling.auth.oauth_client.OAuthTokens;
-import org.apache.sling.auth.oauth_client.OidcTokens;
-
-=======
->>>>>>> 2a8371da
 import com.nimbusds.oauth2.sdk.token.BearerAccessToken;
 import com.nimbusds.oauth2.sdk.token.RefreshToken;
 import com.nimbusds.oauth2.sdk.token.Tokens;
 import com.nimbusds.openid.connect.sdk.token.OIDCTokens;
 import org.jetbrains.annotations.NotNull;
-<<<<<<< HEAD
-import org.jetbrains.annotations.Nullable;
-=======
->>>>>>> 2a8371da
 
 public class Converter {
 
@@ -49,14 +38,8 @@
     }
     
     public static @NotNull OidcTokens toApiOidcTokens(@NotNull OIDCTokens nimbusTokens) {
-<<<<<<< HEAD
-        AccessToken token = nimbusTokens.getAccessToken();
-        String accessToken = token != null ? token.getValue() : null;
-        long expiresAt = token != null ? token.getLifetime() : 0;
-=======
         String accessToken = nimbusTokens.getAccessToken() != null ? nimbusTokens.getAccessToken().getValue() : null;
         long expiresAt = nimbusTokens.getAccessToken() != null ? nimbusTokens.getAccessToken().getLifetime() : 0;
->>>>>>> 2a8371da
         String refreshToken = nimbusTokens.getRefreshToken() != null ? nimbusTokens.getRefreshToken().getValue() : null;
         String idToken = nimbusTokens.getIDTokenString();
         
@@ -64,21 +47,6 @@
     }
     
     public static @NotNull OAuthTokens toSlingOAuthTokens(@NotNull OIDCTokens nimbusTokens) {
-<<<<<<< HEAD
-        return toSlingOAuthTokens(nimbusTokens.getAccessToken(), nimbusTokens.getRefreshToken());
-    }
-    
-    public static @NotNull OAuthTokens toSlingOAuthTokens(@NotNull Tokens oAuthTokens) {
-        return toSlingOAuthTokens(oAuthTokens.getAccessToken(), oAuthTokens.getRefreshToken());
-    }
-    
-    private static @NotNull OAuthTokens toSlingOAuthTokens(@Nullable AccessToken accessToken, @Nullable RefreshToken refreshToken) {
-        String token = accessToken != null ? accessToken.getValue() : null;
-        long expiresAt = accessToken != null ? accessToken.getLifetime() : 0;
-        String refresh = refreshToken != null ? refreshToken.getValue() : null;
-        
-        return new OAuthTokens(token, expiresAt, refresh);
-=======
         String accessToken = nimbusTokens.getAccessToken() != null ? nimbusTokens.getAccessToken().getValue() : null;
         long expiresAt = nimbusTokens.getAccessToken() != null ? nimbusTokens.getAccessToken().getLifetime() : 0;
         String refreshToken = nimbusTokens.getRefreshToken() != null ? nimbusTokens.getRefreshToken().getValue() : null;
@@ -92,7 +60,6 @@
         String refreshToken = oAuthTokens.getRefreshToken() != null ? oAuthTokens.getRefreshToken().getValue() : null;
 
         return new OAuthTokens(accessToken, expiresAt, refreshToken);
->>>>>>> 2a8371da
     }
     
     private Converter() {
