--- conflicted
+++ resolved
@@ -107,7 +107,7 @@
         tokenEndpointServer.stop(0);
         idpServer.stop(0);
     }
-    
+
     @Test
     void extractCredentialsWithoutAnyParameter() {
         // The authentication Handler MUST return null to allow other Authentication Handlers to process the request
@@ -260,7 +260,7 @@
         createOidcAuthenticationHandler();
 
         RuntimeException exception = assertThrows(RuntimeException.class, () -> oidcAuthenticationHandler.extractCredentials(request, response));
-        assertEquals("Invalid JSON: Unexpected End Of File position 8: null", exception.getMessage());
+        assertEquals("Invalid JSON", exception.getMessage());
 
     }
 
@@ -550,7 +550,7 @@
         userInfoProcessor = new UserInfoProcessorImpl();
         //Test with an id token signed by another key, and expired
         RuntimeException exception = assertThrows(RuntimeException.class, () -> oidcAuthenticationHandler.extractCredentials(request, response));
-        assertEquals("com.nimbusds.oauth2.sdk.ParseException: Couldn't parse UserInfo claims: Invalid JSON: Unexpected token this is an error at position 17.", exception.getMessage());
+        assertEquals("com.nimbusds.oauth2.sdk.ParseException: Couldn't parse UserInfo claims: Invalid JSON", exception.getMessage());
     }
 
 
@@ -583,7 +583,7 @@
         // Serialize the JWT to a compact form
         return signedJWT.serialize();
     }
-    
+
     private AuthenticationInfo extractCredentials_WithMatchingState_WithValidConnection_WithIdToken(String idToken, RSAKey rsaJWK, String baseUrl) {
         idpServer.createContext("/token", exchange -> {
                     exchange.getResponseHeaders().add("Content-Type", "application/json");
@@ -695,13 +695,8 @@
         return httpServer;
     }
 
-<<<<<<< HEAD
-    //@Test
-    void requestCredentialsDefaultConnection() {
-=======
     @Test
     void requestCredentialsDefaultConnection() throws IOException {
->>>>>>> cefe4aca
 
         //This is the class used by Sling to configure the Authentication Handler
         OidcProviderMetadataRegistry oidcProviderMetadataRegistry = mock(OidcProviderMetadataRegistry.class);
@@ -723,28 +718,11 @@
         when(config.defaultConnectionName()).thenReturn(MOCK_OIDC_PARAM);
         when(config.callbackUri()).thenReturn("http://redirect");
         when(config.pkceEnabled()).thenReturn(false);
-        when(request.getParameter("c")).thenReturn(MOCK_OIDC_PARAM);
-        when(request.getRequestURL()).thenReturn(new StringBuffer("http://localhost:8080"));
 
         MockResponse mockResponse = new MockResponse();
 
         createOidcAuthenticationHandler();
         assertTrue(oidcAuthenticationHandler.requestCredentials(request, mockResponse));
-<<<<<<< HEAD
-        assertTrue(
-            mockResponse.getCookies().stream().anyMatch(cookie -> {
-                if (OAuthStateManager.COOKIE_NAME_REQUEST_KEY.equals(cookie.getName())) {
-                    assertEquals(OAuthStateManager.COOKIE_NAME_REQUEST_KEY, cookie.getName());
-                    String cookieValue = cookie.getValue();
-                    assertNotNull(cookieValue);
-                    assertTrue(mockResponse.getSendRedirect().contains("http://localhost:8080/authorize?response_type=code&access_type=offline&redirect_uri=http%3A%2F%2Fredirect&state="+cookieValue+"%7Cmock-oidc-param&client_id=client-id&scope=openid"));
-
-                    return true;
-                }
-                return false;
-            })
-        );
-=======
         assertTrue(mockResponse.getCookies().stream().anyMatch(cookie -> {
             if (OAuthStateManager.COOKIE_NAME_REQUEST_KEY.equals(cookie.getName())) {
                 String cookieValue = cookie.getValue();
@@ -761,7 +739,6 @@
         doThrow(new IOException("Mocked Exception")).when(response).sendRedirect(anyString());
         RuntimeException exception = assertThrows(RuntimeException.class, () -> oidcAuthenticationHandler.requestCredentials(request, response));
         assertEquals("java.io.IOException: Mocked Exception", exception.getMessage());
->>>>>>> cefe4aca
     }
 
     @Test
