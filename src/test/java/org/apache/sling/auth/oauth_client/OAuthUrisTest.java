/*
 * Licensed to the Apache Software Foundation (ASF) under one or more
 * contributor license agreements.  See the NOTICE file distributed with
 * this work for additional information regarding copyright ownership.
 * The ASF licenses this file to You under the Apache License, Version 2.0
 * (the "License"); you may not use this file except in compliance with
 * the License.  You may obtain a copy of the License at
 *
 *      http://www.apache.org/licenses/LICENSE-2.0
 *
 * Unless required by applicable law or agreed to in writing, software
 * distributed under the License is distributed on an "AS IS" BASIS,
 * WITHOUT WARRANTIES OR CONDITIONS OF ANY KIND, either express or implied.
 * See the License for the specific language governing permissions and
 * limitations under the License.
 */
package org.apache.sling.auth.oauth_client;

import static org.assertj.core.api.Assertions.assertThat;

import java.net.URI;

import org.apache.sling.auth.oauth_client.impl.MockOidcConnection;
import org.apache.sling.auth.oauth_client.impl.OAuthUris;
import org.apache.sling.testing.mock.sling.junit5.SlingContext;
import org.apache.sling.testing.mock.sling.junit5.SlingContextExtension;
import org.junit.jupiter.api.Test;
import org.junit.jupiter.api.extension.ExtendWith;

@ExtendWith(SlingContextExtension.class)
class OAuthUrisTest {

    private final SlingContext context = new SlingContext();
    
    @Test
    void testRedirectUri() {
        URI redirectUri = OAuthUris.getOAuthEntryPointUri(MockOidcConnection.DEFAULT_CONNECTION, context.request(), "/foo");
        
        assertThat(redirectUri).as("redirect uri")
            .hasScheme("http")    
            .hasHost("localhost")
            .hasNoPort()
            .hasPath("/system/sling/oauth/entry-point")
            .hasQuery("c=mock-oidc&redirect=/foo");
    }

<<<<<<< HEAD
    @Test
    void testRedirectUri_customPort() {
        context.request().setServerPort(8080);
        URI redirectUri = OAuthUris.getOidcEntryPointUri(MockOidcConnection.DEFAULT_CONNECTION, context.request(), "/foo");
        
        assertThat(redirectUri).as("redirect uri")
            .hasScheme("http")    
            .hasHost("localhost")
            .hasPort(8080)
            .hasPath("/system/sling/oauth/entry-point")
            .hasQuery("c=mock-oidc&redirect=/foo");
    }

=======
>>>>>>> 2a8371da
}<|MERGE_RESOLUTION|>--- conflicted
+++ resolved
@@ -44,20 +44,4 @@
             .hasQuery("c=mock-oidc&redirect=/foo");
     }
 
-<<<<<<< HEAD
-    @Test
-    void testRedirectUri_customPort() {
-        context.request().setServerPort(8080);
-        URI redirectUri = OAuthUris.getOidcEntryPointUri(MockOidcConnection.DEFAULT_CONNECTION, context.request(), "/foo");
-        
-        assertThat(redirectUri).as("redirect uri")
-            .hasScheme("http")    
-            .hasHost("localhost")
-            .hasPort(8080)
-            .hasPath("/system/sling/oauth/entry-point")
-            .hasQuery("c=mock-oidc&redirect=/foo");
-    }
-
-=======
->>>>>>> 2a8371da
 }