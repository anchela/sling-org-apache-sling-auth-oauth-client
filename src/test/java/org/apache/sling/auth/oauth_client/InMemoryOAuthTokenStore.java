/*
 * Licensed to the Apache Software Foundation (ASF) under one or more
 * contributor license agreements.  See the NOTICE file distributed with
 * this work for additional information regarding copyright ownership.
 * The ASF licenses this file to You under the Apache License, Version 2.0
 * (the "License"); you may not use this file except in compliance with
 * the License.  You may obtain a copy of the License at
 *
 *      http://www.apache.org/licenses/LICENSE-2.0
 *
 * Unless required by applicable law or agreed to in writing, software
 * distributed under the License is distributed on an "AS IS" BASIS,
 * WITHOUT WARRANTIES OR CONDITIONS OF ANY KIND, either express or implied.
 * See the License for the specific language governing permissions and
 * limitations under the License.
 */
package org.apache.sling.auth.oauth_client;

import java.time.Instant;
import java.util.HashMap;
import java.util.Map;
import java.util.stream.Stream;

import org.apache.sling.api.resource.ResourceResolver;
<<<<<<< HEAD
import org.jetbrains.annotations.NotNull;
=======
import org.apache.sling.auth.oauth_client.impl.OAuthException;
import org.apache.sling.auth.oauth_client.impl.OAuthToken;
import org.apache.sling.auth.oauth_client.impl.OAuthTokenStore;
import org.apache.sling.auth.oauth_client.impl.OAuthTokens;
import org.apache.sling.auth.oauth_client.impl.TokenState;
>>>>>>> 2a8371da

/**
 * In-memory, volatile token store implementation
 * 
 * <p>This implementation exists for testing purposes only</p>
 */
public class InMemoryOAuthTokenStore implements OAuthTokenStore {
    
    record Key(String connectionName, String userId) {}

    record Value(OAuthTokens tokens, Instant expires) {
        
        public Value(OAuthTokens tokens) {
            this(tokens, tokens.expiresAt() != 0 ? Instant.now().plusSeconds(tokens.expiresAt()) : null);
        }
        
        public boolean isValid() {
            return expires == null || expires.isAfter(Instant.now());
        }
        
    }
    
    private final Map<Key, Value> storage = new HashMap<>();

    @Override
    public void persistTokens(@NotNull ClientConnection connection, @NotNull ResourceResolver resolver, @NotNull OAuthTokens tokens)
            throws OAuthException {
        storage.put(new Key(connection.name(), resolver.getUserID()), new Value(tokens));
    }

    @Override
    public @NotNull OAuthToken getRefreshToken(@NotNull ClientConnection connection, @NotNull ResourceResolver resolver) throws OAuthException {
        Value value = storage.get(new Key(connection.name(), resolver.getUserID()));
        if (value == null || value.tokens == null || value.tokens.refreshToken() == null)
            return new OAuthToken(TokenState.MISSING, null);
        
        return new OAuthToken(TokenState.VALID, value.tokens.refreshToken());
    }

    @Override
    public @NotNull OAuthToken getAccessToken(@NotNull ClientConnection connection, @NotNull ResourceResolver resolver) throws OAuthException {
        Value value = storage.get(new Key(connection.name(), resolver.getUserID()));
        if (value == null || value.tokens == null || value.tokens.accessToken() == null )
            return new OAuthToken(TokenState.MISSING, null);
        
        if (!value.isValid())
            return new OAuthToken(TokenState.EXPIRED, value.tokens.accessToken());
        
        return new OAuthToken(TokenState.VALID, value.tokens.accessToken());
        
    }

    @Override
    public void clearAccessToken(@NotNull ClientConnection connection, @NotNull ResourceResolver resolver) throws OAuthException {
        Key key = new Key(connection.name(), resolver.getUserID());
        Value value = storage.get(key);
        
        // preserve the refresh token is present
        if ( value != null && value.tokens != null && value.tokens.refreshToken() != null ) {
            OAuthTokens newTokens = new OAuthTokens(null, 0, value.tokens.refreshToken());
            storage.put(key, new Value(newTokens));
        // remover all tokens if only the access token is present
        } else if ( value != null ) {
            storage.remove(key);
        }
    }
    
    public Stream<OAuthTokens> allTokens() {
        return storage.values().stream().map(Value::tokens);
    }
}<|MERGE_RESOLUTION|>--- conflicted
+++ resolved
@@ -22,15 +22,11 @@
 import java.util.stream.Stream;
 
 import org.apache.sling.api.resource.ResourceResolver;
-<<<<<<< HEAD
-import org.jetbrains.annotations.NotNull;
-=======
 import org.apache.sling.auth.oauth_client.impl.OAuthException;
 import org.apache.sling.auth.oauth_client.impl.OAuthToken;
 import org.apache.sling.auth.oauth_client.impl.OAuthTokenStore;
 import org.apache.sling.auth.oauth_client.impl.OAuthTokens;
 import org.apache.sling.auth.oauth_client.impl.TokenState;
->>>>>>> 2a8371da
 
 /**
  * In-memory, volatile token store implementation
@@ -56,13 +52,13 @@
     private final Map<Key, Value> storage = new HashMap<>();
 
     @Override
-    public void persistTokens(@NotNull ClientConnection connection, @NotNull ResourceResolver resolver, @NotNull OAuthTokens tokens)
+    public void persistTokens(ClientConnection connection, ResourceResolver resolver, OAuthTokens tokens)
             throws OAuthException {
         storage.put(new Key(connection.name(), resolver.getUserID()), new Value(tokens));
     }
 
     @Override
-    public @NotNull OAuthToken getRefreshToken(@NotNull ClientConnection connection, @NotNull ResourceResolver resolver) throws OAuthException {
+    public OAuthToken getRefreshToken(ClientConnection connection, ResourceResolver resolver) throws OAuthException {
         Value value = storage.get(new Key(connection.name(), resolver.getUserID()));
         if (value == null || value.tokens == null || value.tokens.refreshToken() == null)
             return new OAuthToken(TokenState.MISSING, null);
@@ -71,7 +67,7 @@
     }
 
     @Override
-    public @NotNull OAuthToken getAccessToken(@NotNull ClientConnection connection, @NotNull ResourceResolver resolver) throws OAuthException {
+    public OAuthToken getAccessToken(ClientConnection connection, ResourceResolver resolver) throws OAuthException {
         Value value = storage.get(new Key(connection.name(), resolver.getUserID()));
         if (value == null || value.tokens == null || value.tokens.accessToken() == null )
             return new OAuthToken(TokenState.MISSING, null);
@@ -84,7 +80,7 @@
     }
 
     @Override
-    public void clearAccessToken(@NotNull ClientConnection connection, @NotNull ResourceResolver resolver) throws OAuthException {
+    public void clearAccessToken(ClientConnection connection, ResourceResolver resolver) throws OAuthException {
         Key key = new Key(connection.name(), resolver.getUserID());
         Value value = storage.get(key);
         
