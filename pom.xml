--- conflicted
+++ resolved
@@ -23,7 +23,7 @@
         <groupId>org.apache.sling</groupId>
         <artifactId>sling-bundle-parent</artifactId>
         <version>49</version>
-        <relativePath />
+        <relativePath/>
     </parent>
 
 	<artifactId>org.apache.sling.auth.oauth-client</artifactId>
@@ -322,21 +322,6 @@
             <version>11.19</version>
             <scope>provided</scope>
         </dependency>
-<<<<<<< HEAD
-<!--        <dependency>
-=======
-        <dependency>
->>>>>>> 2a8371da
-            <groupId>com.nimbusds</groupId>
-            <artifactId>nimbus-jose-jwt</artifactId>
-            <version>9.41.1</version>
-            <scope>provided</scope>
-        </dependency>
-<<<<<<< HEAD
--->
-=======
-
->>>>>>> 2a8371da
         <!-- Redis persistence support-->
         <dependency>
             <groupId>redis.clients</groupId>
